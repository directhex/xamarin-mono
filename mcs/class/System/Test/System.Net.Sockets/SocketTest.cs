// System.Net.Sockets.SocketTest.cs
//
// Authors:
//    Brad Fitzpatrick (brad@danga.com)
//    Gonzalo Paniagua Javier (gonzalo@novell.com)
//
// (C) Copyright 2003 Brad Fitzpatrick
// Copyright (c) 2005 Novell, Inc. (http://www.novell.com)
//

using System;
using System.Diagnostics;
using System.Linq;
using System.Collections;
using System.Threading;
using System.Reflection;
using System.Text.RegularExpressions;
using System.Net;
using System.Net.Sockets;
using NUnit.Framework;
using System.IO;

using System.Collections.Generic;

namespace MonoTests.System.Net.Sockets
{
	[TestFixture]
	public class SocketTest
	{
		// note: also used in SocketCas tests
		public const string BogusAddress = "192.168.244.244";
		public const int BogusPort = 23483;

		[Test]
		public void ConnectIPAddressAny ()
		{
			IPEndPoint ep = new IPEndPoint (IPAddress.Any, 0);

			/* UDP sockets use Any to disconnect
			try {
				using (Socket s = new Socket (AddressFamily.InterNetwork, SocketType.Dgram, ProtocolType.Udp)) {
					s.Connect (ep);
					s.Close ();
				}
				Assert.Fail ("#1");
			} catch (SocketException ex) {
				Assert.AreEqual (10049, ex.ErrorCode, "#2");
			}
			*/

			try {
				using (Socket s = new Socket (AddressFamily.InterNetwork, SocketType.Stream, ProtocolType.Tcp)) {
					s.Connect (ep);
					s.Close ();
				}
				Assert.Fail ("#3");
			} catch (SocketException ex) {
				Assert.AreEqual (10049, ex.ErrorCode, "#4");
			}
		}

		[Test]
		[Ignore ("Bug #75158")] // Looks like MS fails after the .ctor, when you try to use the socket
		public void IncompatibleAddress ()
		{
			IPEndPoint epIPv6 = new IPEndPoint (IPAddress.IPv6Any,
								0);

			try {
				using (Socket s = new Socket (AddressFamily.InterNetwork, SocketType.Stream, ProtocolType.IP)) {
					s.Connect (epIPv6);
					s.Close ();
				}
				Assert.Fail ("#1");
			} catch (SocketException ex) {
				// address incompatible with protocol
				int expectedError = 10047;
				Assert.AreEqual (expectedError, ex.ErrorCode,
						"#2");
			}
		}

		[Test]
		[Category ("InetAccess")]
		public void BogusEndConnect ()
		{
			IPAddress ipOne = IPAddress.Parse (BogusAddress);
			IPEndPoint ipEP = new IPEndPoint (ipOne, BogusPort);
			Socket sock = new Socket (ipEP.AddressFamily, SocketType.Stream, ProtocolType.Tcp);
			IAsyncResult ar = sock.BeginConnect (ipEP, null, null);

			try {
				// should raise an exception because connect was bogus
				sock.EndConnect (ar);
				Assert.Fail ("#1");
			} catch (SocketException ex) {
				// Actual error code depends on network configuration.
				var error = (SocketError) ex.ErrorCode;
				Assert.That (error == SocketError.TimedOut ||
				             error == SocketError.ConnectionRefused ||
				             error == SocketError.NetworkUnreachable ||
				             error == SocketError.HostUnreachable, "#2");
			}
		}

		[Test]
		[ExpectedException (typeof (ArgumentNullException))]
		public void SelectEmpty ()
		{
			ArrayList list = new ArrayList ();
			Socket.Select (list, list, list, 1000);
		}
		
		private bool BlockingConnect (bool block)
		{
			IPEndPoint ep = new IPEndPoint(IPAddress.Loopback, 1234);
			Socket server = new Socket(AddressFamily.InterNetwork,
						   SocketType.Stream,
						   ProtocolType.Tcp);
			server.Bind(ep);
			server.Blocking=block;

			server.Listen(0);

			Socket conn = new Socket (AddressFamily.InterNetwork,
						  SocketType.Stream,
						  ProtocolType.Tcp);
			conn.Connect (ep);

			Socket client = null;
			var sw = Stopwatch.StartNew ();
			while (sw.ElapsedMilliseconds < 100)
			{
				try {
					client = server.Accept();
					break;
				}
				catch (SocketException ex) {
					if (ex.SocketErrorCode == SocketError.WouldBlock)
						continue;
					throw;
				}
			}
			Assert.IsNotNull (client, "Couldn't accept a client connection within 100ms.");
			bool client_block = client.Blocking;

			client.Close();
			conn.Close();
			server.Close();
			
			return(client_block);
		}

		[Test]
		public void AcceptBlockingStatus()
		{
			bool block;

			block = BlockingConnect(true);
			Assert.AreEqual (block, true, "BlockingStatus01");

			block = BlockingConnect(false);
			Assert.AreEqual (block, false, "BlockingStatus02");
		}

		static bool CFAConnected = false;
		static ManualResetEvent CFACalledBack;
		
		private static void CFACallback (IAsyncResult asyncResult)
		{
			Socket sock = (Socket)asyncResult.AsyncState;
			CFAConnected = sock.Connected;
			
			if (sock.Connected) {
				sock.EndConnect (asyncResult);
			}

			CFACalledBack.Set ();
		}

		[Test] // Connect (IPEndPoint)
		public void Connect1_RemoteEP_Null ()
		{
			Socket s = new Socket (AddressFamily.InterNetwork,
				SocketType.Stream, ProtocolType.Tcp);
			try {
				s.Connect ((IPEndPoint) null);
				Assert.Fail ("#1");
			} catch (ArgumentNullException ex) {
				Assert.AreEqual (typeof (ArgumentNullException), ex.GetType (), "#2");
				Assert.IsNull (ex.InnerException, "#3");
				Assert.IsNotNull (ex.Message, "#4");
				Assert.AreEqual ("remoteEP", ex.ParamName, "#5");
			}
		}

		[Test]
		public void ConnectFailAsync ()
		{
			Socket sock = new Socket (AddressFamily.InterNetwork,
						  SocketType.Stream,
						  ProtocolType.Tcp);
			sock.Blocking = false;
			CFACalledBack = new ManualResetEvent (false);
			CFACalledBack.Reset ();

			/* Need a port that is not being used for
			 * anything...
			 */
			sock.BeginConnect (new IPEndPoint (IPAddress.Loopback,
							   114),
					   new AsyncCallback (CFACallback),
					   sock);
			CFACalledBack.WaitOne ();

			Assert.AreEqual (CFAConnected, false, "ConnectFail");
		}
		
		[Test]
		public void SetSocketOptionBoolean ()
		{
			IPEndPoint ep = new IPEndPoint (IPAddress.Loopback, 1);
			Socket sock = new Socket (ep.Address.AddressFamily, SocketType.Stream, ProtocolType.Tcp);
			try {
				sock.SetSocketOption (SocketOptionLevel.Socket, SocketOptionName.KeepAlive, true);
			} finally {
				sock.Close ();
			}
		}
		[Test]
		public void TestSelect1 ()
		{
			Socket srv = CreateServer ();
			ClientSocket clnt = new ClientSocket (srv.LocalEndPoint);
			Thread th = new Thread (new ThreadStart (clnt.ConnectSleepClose));
			Socket acc = null;
			try {
				th.Start ();
				acc = srv.Accept ();
				clnt.Write ();
				ArrayList list = new ArrayList ();
				ArrayList empty = new ArrayList ();
				list.Add (acc);
				Socket.Select (list, empty, empty, 100);
				Assert.AreEqual (0, empty.Count, "#01");
				Assert.AreEqual (1, list.Count, "#02");
				Socket.Select (empty, list, empty, 100);
				Assert.AreEqual (0, empty.Count, "#03");
				Assert.AreEqual (1, list.Count, "#04");
				Socket.Select (list, empty, empty, -1);
				Assert.AreEqual (0, empty.Count, "#05");
				Assert.AreEqual (1, list.Count, "#06");
				// Need to read the 10 bytes from the client to avoid a RST
				byte [] bytes = new byte [10];
				acc.Receive (bytes);
			} finally {
				if (acc != null)
					acc.Close ();
				srv.Close ();
			}
		}

		static Socket CreateServer ()
		{
			Socket sock = new Socket (AddressFamily.InterNetwork, SocketType.Stream, ProtocolType.Tcp);
			sock.Bind (new IPEndPoint (IPAddress.Loopback, 0));
			sock.Listen (1);
			return sock;
		}

		class ClientSocket {
			Socket sock;
			EndPoint ep;

			public ClientSocket (EndPoint ep)
			{
				this.ep = ep;
				sock = new Socket (AddressFamily.InterNetwork, SocketType.Stream, ProtocolType.Tcp);
			}

			public void ConnectSleepClose ()
			{
				sock.Connect (ep);
				Thread.Sleep (2000);
				sock.Close ();
			}

			public void Write ()
			{
				byte [] b = new byte [10];
				sock.Send (b);
			}
		}

		byte[] buf = new byte[100];

		[Test]
		[ExpectedException (typeof (ObjectDisposedException))]
		public void Disposed2 ()
		{
			Socket s = new Socket(AddressFamily.InterNetwork, SocketType.Dgram, ProtocolType.Udp);
			s.Close();

			s.Blocking = true;
		}

		[Test]
		[ExpectedException (typeof (ObjectDisposedException))]
		public void Disposed6 ()
		{
			Socket s = new Socket(AddressFamily.InterNetwork, SocketType.Dgram, ProtocolType.Udp);
			s.Close();

			s.Listen (5);
		}

		[Test]
		[ExpectedException (typeof (ObjectDisposedException))]
		public void Disposed7 ()
		{
			Socket s = new Socket(AddressFamily.InterNetwork, SocketType.Dgram, ProtocolType.Udp);
			s.Close();

			s.Poll (100, 0);
		}

		[Test]
		[ExpectedException (typeof (ObjectDisposedException))]
		public void Disposed15 ()
		{
			Socket s = new Socket(AddressFamily.InterNetwork, SocketType.Dgram, ProtocolType.Udp);
			s.Close();

			s.Send (buf);
		}

		[Test]
		[ExpectedException (typeof (ObjectDisposedException))]
		public void Disposed16 ()
		{
			Socket s = new Socket(AddressFamily.InterNetwork, SocketType.Dgram, ProtocolType.Udp);
			s.Close();

			s.Send (buf, 0);
		}

		[Test]
		[ExpectedException (typeof (ObjectDisposedException))]
		public void Disposed17 ()
		{
			Socket s = new Socket(AddressFamily.InterNetwork, SocketType.Dgram, ProtocolType.Udp);
			s.Close();

			s.Send (buf, 10, 0);
		}

		[Test]
		[ExpectedException (typeof (ObjectDisposedException))]
		public void Disposed18 ()
		{
			Socket s = new Socket(AddressFamily.InterNetwork, SocketType.Dgram, ProtocolType.Udp);
			s.Close();

			s.Send (buf, 0, 10, 0);
		}

		[Test]
		[ExpectedException (typeof (ObjectDisposedException))]
		public void Disposed19 ()
		{
			Socket s = new Socket(AddressFamily.InterNetwork, SocketType.Dgram, ProtocolType.Udp);
			EndPoint ep = new IPEndPoint (IPAddress.Any, 31337);
			s.Close();

			s.SendTo (buf, 0, ep);
		}

		[Test]
		[ExpectedException (typeof (ObjectDisposedException))]
		public void Disposed20 ()
		{
			Socket s = new Socket(AddressFamily.InterNetwork, SocketType.Dgram, ProtocolType.Udp);
			EndPoint ep = new IPEndPoint (IPAddress.Any, 31337);
			s.Close();

			s.SendTo (buf, 10, 0, ep);
		}

		[Test]
		[ExpectedException (typeof (ObjectDisposedException))]
		public void Disposed21 ()
		{
			Socket s = new Socket(AddressFamily.InterNetwork, SocketType.Dgram, ProtocolType.Udp);
			EndPoint ep = new IPEndPoint (IPAddress.Any, 31337);
			s.Close();

			s.SendTo (buf, 0, 10, 0, ep);
		}

		[Test]
		[ExpectedException (typeof (ObjectDisposedException))]
		public void Disposed22 ()
		{
			Socket s = new Socket(AddressFamily.InterNetwork, SocketType.Dgram, ProtocolType.Udp);
			EndPoint ep = new IPEndPoint (IPAddress.Any, 31337);
			s.Close();

			s.SendTo (buf, ep);
		}

		[Test]
		[ExpectedException (typeof (ObjectDisposedException))]
		public void Disposed23 ()
		{
			Socket s = new Socket(AddressFamily.InterNetwork, SocketType.Dgram, ProtocolType.Udp);
			s.Close();

			s.Shutdown (0);
		}

		[Test]
		public void GetHashCodeTest ()
		{
			Socket server = new Socket (AddressFamily.InterNetwork,
				SocketType.Stream, ProtocolType.Tcp);
			IPEndPoint ep = new IPEndPoint (IPAddress.Loopback,
							9010);
			server.Bind (ep);
			server.Listen (1);

			Socket client = new Socket (AddressFamily.InterNetwork, 
				SocketType.Stream, ProtocolType.Tcp);
			int hashcodeA = client.GetHashCode ();
			client.Connect (ep);
			int hashcodeB = client.GetHashCode ();
			Assert.AreEqual (hashcodeA, hashcodeB, "#1");
			client.Close ();
			int hashcodeC = client.GetHashCode ();
			Assert.AreEqual (hashcodeB, hashcodeC, "#2");
			server.Close ();
		}

		static ManualResetEvent SocketError_event = new ManualResetEvent (false);

		private static void SocketError_callback (IAsyncResult ar)
		{
			Socket sock = (Socket)ar.AsyncState;
			
			if(sock.Connected) {
				sock.EndConnect (ar);
			}

			SocketError_event.Set ();
		}

		[Test]
		public void SocketErrorTest ()
		{
			Socket sock = new Socket (AddressFamily.InterNetwork,
						  SocketType.Stream,
						  ProtocolType.Tcp);
			IPEndPoint ep = new IPEndPoint (IPAddress.Loopback,
							BogusPort);
			
			SocketError_event.Reset ();

			sock.Blocking = false;
			sock.BeginConnect (ep, new AsyncCallback(SocketError_callback),
				sock);

			if (SocketError_event.WaitOne (2000, false) == false) {
				Assert.Fail ("SocketError wait timed out");
			}

			Assert.AreEqual (false, sock.Connected, "SocketError #1");

			int error;

			error = (int)sock.GetSocketOption (SocketOptionLevel.Socket, SocketOptionName.Error);
			Assert.AreEqual (10061, error, "SocketError #2");

			error = (int)sock.GetSocketOption (SocketOptionLevel.Socket, SocketOptionName.Error);
			Assert.AreEqual (10061, error, "SocketError #3");

			sock.Close ();
		}
		

		[Test]
		public void SocketInformationCtor ()
		{
		}
		
		[Test]
		public void DontFragmentDefaultTcp ()
		{
			Socket sock = new Socket (AddressFamily.InterNetwork,
						  SocketType.Stream,
						  ProtocolType.Tcp);
			
			Assert.AreEqual (false, sock.DontFragment, "DontFragmentDefaultTcp");

			sock.Close ();
		}

		[Test]
		[Category ("NotWorking")] // DontFragment doesn't work
		public void DontFragmentChangeTcp ()
		{
			Socket sock = new Socket (AddressFamily.InterNetwork,
						  SocketType.Stream,
						  ProtocolType.Tcp);
			
			sock.DontFragment = true;
			
			Assert.AreEqual (true, sock.DontFragment, "DontFragmentChangeTcp");

			sock.Close ();
		}
		
		[Test]
		public void DontFragmentDefaultUdp ()
		{
			Socket sock = new Socket (AddressFamily.InterNetwork,
						  SocketType.Dgram,
						  ProtocolType.Udp);
			
			Assert.AreEqual (false, sock.DontFragment, "DontFragmentDefaultUdp");

			sock.Close ();
		}

		[Test]
		[Category ("NotWorking")] // DontFragment doesn't work
		public void DontFragmentChangeUdp ()
		{
			Socket sock = new Socket (AddressFamily.InterNetwork,
						  SocketType.Dgram,
						  ProtocolType.Udp);
			
			sock.DontFragment = true;
			
			Assert.AreEqual (true, sock.DontFragment, "DontFragmentChangeUdp");

			sock.Close ();
		}

		[Test]
		[ExpectedException (typeof(ObjectDisposedException))]
		public void DontFragmentClosed ()
		{
			Socket sock = new Socket (AddressFamily.InterNetwork,
						  SocketType.Stream,
						  ProtocolType.Tcp);
			
			sock.Close ();
			
			bool val = sock.DontFragment;
		}
		
		[Test]
		[Category ("NotWorking")] // Need to pick a non-IP AddressFamily that "works" on both mono and ms, this one only works on ms
		public void DontFragment ()
		{
			Socket sock = new Socket (AddressFamily.NetBios,
						  SocketType.Seqpacket,
						  ProtocolType.Unspecified);
			
			try {
				sock.DontFragment = true;
				Assert.Fail ("DontFragment #1");
			} catch (NotSupportedException) {
			} catch {
				Assert.Fail ("DontFragment #2");
			} finally {
				sock.Close ();
			}
		}
		
		[Test]
		public void EnableBroadcastDefaultTcp ()
		{
			Socket sock = new Socket (AddressFamily.InterNetwork,
						  SocketType.Stream,
						  ProtocolType.Tcp);
			
			try {
				bool value = sock.EnableBroadcast;
				Assert.Fail ("EnableBroadcastDefaultTcp #1");
			} catch (SocketException ex) {
				Assert.AreEqual (10042, ex.ErrorCode, "EnableBroadcastDefaultTcp #2");
			} catch {
				Assert.Fail ("EnableBroadcastDefaultTcp #2");
			} finally {
				sock.Close ();
			}
		}

		[Test]
		public void EnableBroadcastDefaultUdp ()
		{
			Socket sock = new Socket (AddressFamily.InterNetwork,
						  SocketType.Dgram,
						  ProtocolType.Udp);
			
			Assert.AreEqual (false, sock.EnableBroadcast, "EnableBroadcastDefaultUdp");

			sock.Close ();
		}
		
		[Test]
		public void EnableBroadcastChangeTcp ()
		{
			Socket sock = new Socket (AddressFamily.InterNetwork,
						  SocketType.Stream,
						  ProtocolType.Tcp);
			
			try {
				sock.EnableBroadcast = true;
				Assert.Fail ("EnableBroadcastChangeTcp #1");
			} catch (SocketException ex) {
				Assert.AreEqual (10042, ex.ErrorCode, "EnableBroadcastChangeTcp #2");
			} catch {
				Assert.Fail ("EnableBroadcastChangeTcp #2");
			} finally {
				sock.Close ();
			}
		}
		
		[Test]
		public void EnableBroadcastChangeUdp ()
		{
			Socket sock = new Socket (AddressFamily.InterNetwork,
						  SocketType.Dgram,
						  ProtocolType.Udp);
			
			sock.EnableBroadcast = true;
			
			Assert.AreEqual (true, sock.EnableBroadcast, "EnableBroadcastChangeUdp");

			sock.Close ();
		}

		[Test]
		[ExpectedException (typeof(ObjectDisposedException))]
		public void EnableBroadcastClosed ()
		{
			Socket sock = new Socket (AddressFamily.InterNetwork,
						  SocketType.Dgram,
						  ProtocolType.Udp);
			
			sock.Close ();
			
			bool val = sock.EnableBroadcast;
		}

		/* Can't test the default for ExclusiveAddressUse as
		 * it's different on different versions and service
		 * packs of windows
		 */
		[Test]
		[Category ("NotWorking")] // Not supported on Linux
		public void ExclusiveAddressUseUnbound ()
		{
			Socket sock = new Socket (AddressFamily.InterNetwork,
						  SocketType.Stream,
						  ProtocolType.Tcp);
			
			sock.ExclusiveAddressUse = true;
			
			Assert.AreEqual (true, sock.ExclusiveAddressUse, "ExclusiveAddressUseUnbound");
			
			sock.Close ();
		}

		[Test]
		[ExpectedException (typeof(InvalidOperationException))]
		[Category ("NotWorking")] // Not supported on Linux
		public void ExclusiveAddressUseBound ()
		{
			Socket sock = new Socket (AddressFamily.InterNetwork,
						  SocketType.Stream,
						  ProtocolType.Tcp);
			
			sock.Bind (new IPEndPoint (IPAddress.Any, 1235));
			sock.ExclusiveAddressUse = true;
			sock.Close ();
		}

		[Test]
		[ExpectedException (typeof(ObjectDisposedException))]
		public void ExclusiveAddressUseClosed ()
		{
			Socket sock = new Socket (AddressFamily.InterNetwork,
						  SocketType.Stream,
						  ProtocolType.Tcp);
			
			sock.Close ();
			
			bool val = sock.ExclusiveAddressUse;
		}
		
		[Test]
		public void IsBoundTcp ()
		{
			Socket sock = new Socket (AddressFamily.InterNetwork,
						  SocketType.Stream,
						  ProtocolType.Tcp);
			IPEndPoint ep = new IPEndPoint (IPAddress.Loopback,
							BogusPort);
			
			Assert.AreEqual (false, sock.IsBound, "IsBoundTcp #1");
			
			sock.Bind (ep);
			Assert.AreEqual (true, sock.IsBound, "IsBoundTcp #2");

			sock.Listen (1);
			
			Socket sock2 = new Socket (AddressFamily.InterNetwork,
						   SocketType.Stream,
						   ProtocolType.Tcp);
			
			Assert.AreEqual (false, sock2.IsBound, "IsBoundTcp #3");
			
			sock2.Connect (ep);
			Assert.AreEqual (true, sock2.IsBound, "IsBoundTcp #4");
			
			sock2.Close ();
			Assert.AreEqual (true, sock2.IsBound, "IsBoundTcp #5");

			sock.Close ();
			Assert.AreEqual (true, sock.IsBound, "IsBoundTcp #6");
		}

		[Test]
		public void IsBoundUdp ()
		{
			Socket sock = new Socket (AddressFamily.InterNetwork,
						  SocketType.Dgram,
						  ProtocolType.Udp);
			IPEndPoint ep = new IPEndPoint (IPAddress.Loopback,
							BogusPort);
			
			Assert.AreEqual (false, sock.IsBound, "IsBoundUdp #1");
			
			sock.Bind (ep);
			Assert.AreEqual (true, sock.IsBound, "IsBoundUdp #2");
			
			sock.Close ();
			Assert.AreEqual (true, sock.IsBound, "IsBoundUdp #3");
			

			sock = new Socket (AddressFamily.InterNetwork,
					   SocketType.Dgram,
					   ProtocolType.Udp);
			
			Assert.AreEqual (false, sock.IsBound, "IsBoundUdp #4");
			
			sock.Connect (ep);
			Assert.AreEqual (true, sock.IsBound, "IsBoundUdp #5");
			
			sock.Close ();
			Assert.AreEqual (true, sock.IsBound, "IsBoundUdp #6");
		}

		[Test]
		/* Should not throw an exception */
		public void IsBoundClosed ()
		{
			Socket sock = new Socket (AddressFamily.InterNetwork,
						  SocketType.Stream,
						  ProtocolType.Tcp);
			
			sock.Close ();
			
			bool val = sock.IsBound;
		}
		
		/* Nothing much to test for LingerState */
		
		[Test]
		public void MulticastLoopbackDefaultTcp ()
		{
			Socket sock = new Socket (AddressFamily.InterNetwork,
						  SocketType.Stream,
						  ProtocolType.Tcp);
			
			try {
				bool value = sock.MulticastLoopback;
				Assert.Fail ("MulticastLoopbackDefaultTcp #1");
			} catch (SocketException ex) {
				Assert.AreEqual (10042, ex.ErrorCode, "MulticastLoopbackDefaultTcp #2");
			} catch {
				Assert.Fail ("MulticastLoopbackDefaultTcp #2");
			} finally {
				sock.Close ();
			}
		}

		[Test]
		public void MulticastLoopbackChangeTcp ()
		{
			Socket sock = new Socket (AddressFamily.InterNetwork,
						  SocketType.Stream,
						  ProtocolType.Tcp);
			
			try {
				sock.MulticastLoopback = false;
				Assert.Fail ("MulticastLoopbackChangeTcp #1");
			} catch (SocketException ex) {
				Assert.AreEqual (10042, ex.ErrorCode, "MulticastLoopbackChangeTcp #2");
			} catch {
				Assert.Fail ("MulticastLoopbackChangeTcp #2");
			} finally {
				sock.Close ();
			}
		}
		
		[Test]
		public void MulticastLoopbackDefaultUdp ()
		{
			Socket sock = new Socket (AddressFamily.InterNetwork,
						  SocketType.Dgram,
						  ProtocolType.Udp);
			
			Assert.AreEqual (true, sock.MulticastLoopback, "MulticastLoopbackDefaultUdp");
			
			sock.Close ();
		}
		
		[Test]
		public void MulticastLoopbackChangeUdp ()
		{
			Socket sock = new Socket (AddressFamily.InterNetwork,
						  SocketType.Dgram,
						  ProtocolType.Udp);
			
			sock.MulticastLoopback = false;
			
			Assert.AreEqual (false, sock.MulticastLoopback, "MulticastLoopbackChangeUdp");
			
			sock.Close ();
		}

		[Test]
		[ExpectedException (typeof(ObjectDisposedException))]
		public void MulticastLoopbackClosed ()
		{
			Socket sock = new Socket (AddressFamily.InterNetwork,
						  SocketType.Stream,
						  ProtocolType.Tcp);
			
			sock.Close ();
			
			bool val = sock.MulticastLoopback;
		}
		
		/* OSSupportsIPv6 depends on the environment */
		
		[Test]
		[Category("NotWorking")] // We have different defaults for perf reasons
		public void ReceiveBufferSizeDefault ()
		{
			Socket sock = new Socket (AddressFamily.InterNetwork,
						  SocketType.Stream,
						  ProtocolType.Tcp);
			
			Assert.AreEqual (8192, sock.ReceiveBufferSize, "ReceiveBufferSizeDefault");
			
			sock.Close ();
		}
		
		[Test]
		[Category("NotWorking")] // We have different defaults for perf reasons
		public void ReceiveBufferSizeDefaultUdp ()
		{
			Socket sock = new Socket (AddressFamily.InterNetwork,
						  SocketType.Dgram,
						  ProtocolType.Udp);
			
			Assert.AreEqual (8192, sock.ReceiveBufferSize, "ReceiveBufferSizeDefaultUdp");
			
			sock.Close ();
		}

		[Test]
		public void ReceiveBufferSizeChange ()
		{
			Socket sock = new Socket (AddressFamily.InterNetwork,
						  SocketType.Stream,
						  ProtocolType.Tcp);
			
			sock.ReceiveBufferSize = 16384;
			
			Assert.AreEqual (16384, sock.ReceiveBufferSize, "ReceiveBufferSizeChange");
			
			sock.Close ();
		}

		[Test]
		[Category("NotWorking")] // We cannot totally remove buffers (minimum is set to 256
		public void BuffersCheck_None ()
		{
			using (Socket s = new Socket (AddressFamily.InterNetwork, SocketType.Stream, ProtocolType.Tcp)) {
				int original = s.ReceiveBufferSize;
				s.ReceiveBufferSize = 0;
				Assert.AreEqual (0, s.ReceiveBufferSize, "ReceiveBufferSize " + original.ToString ());

				original = s.SendBufferSize;
				s.SendBufferSize = 0;
				Assert.AreEqual (0, s.SendBufferSize, "SendBufferSize " + original.ToString ());
			}
		}

		[Test]
		[ExpectedException (typeof(ObjectDisposedException))]
		public void ReceiveBufferSizeClosed ()
		{
			Socket sock = new Socket (AddressFamily.InterNetwork,
						  SocketType.Stream,
						  ProtocolType.Tcp);
			
			sock.Close ();
			
			int val = sock.ReceiveBufferSize;
		}
		
		[Test]
		[Category("NotWorking")] // We have different defaults for perf reasons
		public void SendBufferSizeDefault ()
		{
			Socket sock = new Socket (AddressFamily.InterNetwork,
						  SocketType.Stream,
						  ProtocolType.Tcp);
			
			Assert.AreEqual (8192, sock.SendBufferSize, "SendBufferSizeDefault");
			
			sock.Close ();
		}
		
		[Test]
		[Category("NotWorking")] // We have different defaults for perf reasons
		public void SendBufferSizeDefaultUdp ()
		{
			Socket sock = new Socket (AddressFamily.InterNetwork,
						  SocketType.Dgram,
						  ProtocolType.Udp);
			
			Assert.AreEqual (8192, sock.SendBufferSize, "SendBufferSizeDefaultUdp");
			
			sock.Close ();
		}

		[Test]
		public void SendBufferSizeChange ()
		{
			Socket sock = new Socket (AddressFamily.InterNetwork,
						  SocketType.Stream,
						  ProtocolType.Tcp);
			
			sock.SendBufferSize = 16384;
			
			Assert.AreEqual (16384, sock.SendBufferSize, "SendBufferSizeChange");
			
			sock.Close ();
		}

		[Test]
		[ExpectedException (typeof(ObjectDisposedException))]
		public void SendBufferSizeClosed ()
		{
			Socket sock = new Socket (AddressFamily.InterNetwork,
						  SocketType.Stream,
						  ProtocolType.Tcp);
			
			sock.Close ();
			
			int val = sock.SendBufferSize;
		}
		
		/* No test for TTL default as it's platform dependent */
		[Test]
		public void TtlChange ()
		{
			Socket sock = new Socket (AddressFamily.InterNetwork,
						  SocketType.Stream,
						  ProtocolType.Tcp);
			
			sock.Ttl = 255;
			
			Assert.AreEqual (255, sock.Ttl, "TtlChange");
			
			sock.Close ();
		}

		[Test]
		[Category ("NotOnMac")] // Mac doesn't throw when overflowing the ttl
		public void TtlChangeOverflow ()
		{
			Socket sock = new Socket (AddressFamily.InterNetwork,
						  SocketType.Stream,
						  ProtocolType.Tcp);
			
			try {
				sock.Ttl = 256;
				Assert.Fail ("TtlChangeOverflow #1");
			} catch (SocketException ex) {
				Assert.AreEqual (10022, ex.ErrorCode,
						 "TtlChangeOverflow #2");
			} catch {
				Assert.Fail ("TtlChangeoverflow #3");
			} finally {
				sock.Close ();
			}
		}
		
/* Apparently you can set TTL=0 on the ms runtime!!
			try {
				sock.Ttl = 0;
				Assert.Fail ("TtlChangeOverflow #4");
			} catch (SocketException ex) {
				Assert.AreEqual (10022, ex.ErrorCode,
						 "TtlChangeOverflow #5");
			} catch {
				Assert.Fail ("TtlChangeOverflow #6");
			} finally {
				sock.Close ();
			}
*/

		[Test]
		[ExpectedException (typeof(ObjectDisposedException))]
		public void TtlClosed ()
		{
			Socket sock = new Socket (AddressFamily.InterNetwork,
						  SocketType.Stream,
						  ProtocolType.Tcp);
			
			sock.Close ();
			
			int val = sock.Ttl;
		}
		
		[Test]
		public void UseOnlyOverlappedIODefault ()
		{
			Socket sock = new Socket (AddressFamily.InterNetwork,
						  SocketType.Stream,
						  ProtocolType.Tcp);
			
			Assert.AreEqual (false, sock.UseOnlyOverlappedIO, "UseOnlyOverlappedIODefault");
			
			sock.Close ();
		}

		//
		// We need this because the Linux kernel in certain configurations
		// will end up rounding up the values passed on to the kernel
		// for socket send/receive timeouts.
		//
		int Approximate (int target, int value)
		{
			int epsilon = 10;
			
			if (value > target-10 && value < target+10)
				return target;
			return value;
		}
		
		[Test]
		public void UseOnlyOverlappedIOChange ()
		{
			Socket sock = new Socket (AddressFamily.InterNetwork,
						  SocketType.Stream,
						  ProtocolType.Tcp);
			
			sock.UseOnlyOverlappedIO = true;
			
			Assert.AreEqual (true, sock.UseOnlyOverlappedIO, "UseOnlyOverlappedIOChange");
			
			sock.Close ();
		}

		[Test]
		/* Should not throw an exception */
		public void UseOnlyOverlappedIOClosed ()
		{
			Socket sock = new Socket (AddressFamily.InterNetwork,
						  SocketType.Stream,
						  ProtocolType.Tcp);
			
			sock.Close ();
			
			bool val = sock.UseOnlyOverlappedIO;
		}
		
		[Test]
		public void SendTimeoutDefault ()
		{
			Socket sock = new Socket (AddressFamily.InterNetwork,
						  SocketType.Stream,
						  ProtocolType.Tcp);
			
			Assert.AreEqual (0, sock.SendTimeout, "SendTimeoutDefault");
			
			sock.Close ();
		}

		[Test]
		public void SendTimeoutChange ()
		{
			Socket sock = new Socket (AddressFamily.InterNetwork,
						  SocketType.Stream,
						  ProtocolType.Tcp);
			
			/* Should be rounded up to 500, according to
			 * the MSDN docs, but the MS runtime doesn't
			 */
			sock.SendTimeout = 50;
			Assert.AreEqual (50, Approximate (50, sock.SendTimeout), "SendTimeoutChange #1");
			
			sock.SendTimeout = 2000;
			Assert.AreEqual (2000, Approximate (2000, sock.SendTimeout), "SendTimeoutChange #2");
			
			sock.SendTimeout = 0;
			Assert.AreEqual (0, Approximate (0, sock.SendTimeout), "SendTimeoutChange #3");
			
			/* Should be the same as setting 0 */
			sock.SendTimeout = -1;
			Assert.AreEqual (0, sock.SendTimeout, "SendTimeoutChange #4");

			sock.SendTimeout = 65536;
			Assert.AreEqual (65536, Approximate (65536, sock.SendTimeout), "SendTimeoutChange #5");
			
			try {
				sock.SendTimeout = -2;
				Assert.Fail ("SendTimeoutChange #8");
			} catch (ArgumentOutOfRangeException) {
			} catch {
				Assert.Fail ("SendTimeoutChange #9");
			} finally {
				sock.Close ();
			}
		}

		[Test]
		[ExpectedException (typeof(ObjectDisposedException))]
		public void SendTimeoutClosed ()
		{
			Socket sock = new Socket (AddressFamily.InterNetwork,
						  SocketType.Stream,
						  ProtocolType.Tcp);
			
			sock.Close ();
			
			int val = sock.SendTimeout;
		}
		
		[Test]
		public void ReceiveTimeoutDefault ()
		{
			Socket sock = new Socket (AddressFamily.InterNetwork,
						  SocketType.Stream,
						  ProtocolType.Tcp);
			
			Assert.AreEqual (0, sock.ReceiveTimeout, "ReceiveTimeoutDefault");
			
			sock.Close ();
		}

		[Test]
		public void ReceiveTimeoutChange ()
		{
			Socket sock = new Socket (AddressFamily.InterNetwork,
						  SocketType.Stream,
						  ProtocolType.Tcp);
			
			sock.ReceiveTimeout = 50;
			Assert.AreEqual (50, Approximate (50, sock.ReceiveTimeout), "ReceiveTimeoutChange #1");
			
			sock.ReceiveTimeout = 2000;
			Assert.AreEqual (2000, Approximate (2000, sock.ReceiveTimeout), "ReceiveTimeoutChange #2");
			
			sock.ReceiveTimeout = 0;
			Assert.AreEqual (0, sock.ReceiveTimeout, "ReceiveTimeoutChange #3");
			
			/* Should be the same as setting 0 */
			sock.ReceiveTimeout = -1;
			Assert.AreEqual (0, sock.ReceiveTimeout, "ReceiveTimeoutChange #4");

			sock.ReceiveTimeout = 65536;
			Assert.AreEqual (65536, Approximate (65536, sock.ReceiveTimeout), "ReceiveTimeoutChange #5");
			
			try {
				sock.ReceiveTimeout = -2;
				Assert.Fail ("ReceiveTimeoutChange #8");
			} catch (ArgumentOutOfRangeException) {
			} catch {
				Assert.Fail ("ReceiveTimeoutChange #9");
			} finally {
				sock.Close ();
			}
		}

		[Test]
		[ExpectedException (typeof(ObjectDisposedException))]
		public void ReceiveTimeoutClosed ()
		{
			Socket sock = new Socket (AddressFamily.InterNetwork,
						  SocketType.Stream,
						  ProtocolType.Tcp);
			
			sock.Close ();
			
			int val = sock.ReceiveTimeout;
		}
		
		[Test]
		public void NoDelayDefaultTcp ()
		{
			Socket sock = new Socket (AddressFamily.InterNetwork,
						  SocketType.Stream,
						  ProtocolType.Tcp);
			
			Assert.AreEqual (false, sock.NoDelay, "NoDelayDefaultTcp");
			
			sock.Close ();
		}

		[Test]
		public void NoDelayChangeTcp ()
		{
			Socket sock = new Socket (AddressFamily.InterNetwork,
						  SocketType.Stream,
						  ProtocolType.Tcp);
			
			sock.NoDelay = true;
			
			Assert.AreEqual (true, sock.NoDelay, "NoDelayChangeTcp");
			
			sock.Close ();
		}
		
		[Test]
		public void NoDelayDefaultUdp ()
		{
			Socket sock = new Socket (AddressFamily.InterNetwork,
						  SocketType.Dgram,
						  ProtocolType.Udp);
			
			try {
				bool val = sock.NoDelay;
				Assert.Fail ("NoDelayDefaultUdp #1");
			} catch (SocketException ex) {
				Assert.AreEqual (10042, ex.ErrorCode,
						 "NoDelayDefaultUdp #2");
			} catch {
				Assert.Fail ("NoDelayDefaultUdp #3");
			} finally {
				sock.Close ();
			}
		}

		[Test]
		public void NoDelayChangeUdp ()
		{
			Socket sock = new Socket (AddressFamily.InterNetwork,
						  SocketType.Dgram,
						  ProtocolType.Udp);
			
			try {
				sock.NoDelay = true;
				Assert.Fail ("NoDelayChangeUdp #1");
			} catch (SocketException ex) {
				Assert.AreEqual (10042, ex.ErrorCode,
						 "NoDelayChangeUdp #2");
			} catch {
				Assert.Fail ("NoDelayChangeUdp #3");
			} finally {
				sock.Close ();
			}
		}
		
		[Test]
		[ExpectedException (typeof(ObjectDisposedException))]
		public void NoDelayClosed ()
		{
			Socket sock = new Socket (AddressFamily.InterNetwork,
						  SocketType.Stream,
						  ProtocolType.Tcp);
			
			sock.Close ();
			
			bool val = sock.NoDelay;
		}

		static bool BAAccepted = false;
		static Socket BASocket = null;
		static ManualResetEvent BACalledBack = new ManualResetEvent (false);
		
		private static void BACallback (IAsyncResult asyncResult)
		{
			Socket sock = (Socket)asyncResult.AsyncState;
			
			BASocket = sock.EndAccept (asyncResult);
			
			BAAccepted = true;
			BACalledBack.Set ();
		}
		
		[Test]
		[ExpectedException (typeof(InvalidOperationException))]
		public void BeginAcceptNotBound ()
		{
			Socket sock = new Socket (AddressFamily.InterNetwork,
						  SocketType.Stream,
						  ProtocolType.Tcp);

			sock.BeginAccept (BACallback, sock);
			
			sock.Close ();
		}
		
		[Test]
		[ExpectedException (typeof(InvalidOperationException))]
		public void BeginAcceptNotListening ()
		{
			Socket sock = new Socket (AddressFamily.InterNetwork,
						  SocketType.Stream,
						  ProtocolType.Tcp);

			sock.Bind (new IPEndPoint (IPAddress.Any, 1236));
			
			sock.BeginAccept (BACallback, sock);
			
			sock.Close ();
		}

		[Test]
		public void BeginAccept ()
		{
			Socket sock = new Socket (AddressFamily.InterNetwork,
						  SocketType.Stream,
						  ProtocolType.Tcp);
			IPEndPoint ep = new IPEndPoint (IPAddress.Loopback,
							1237);
			
			sock.Bind (ep);
			sock.Listen (1);
			
			BACalledBack.Reset ();
			
			sock.BeginAccept (BACallback, sock);

			Socket conn = new Socket (AddressFamily.InterNetwork,
						  SocketType.Stream,
						  ProtocolType.Tcp);
			
			conn.Connect (ep);

			if (BACalledBack.WaitOne (2000, false) == false) {
				Assert.Fail ("BeginAccept wait timed out");
			}
			
			Assert.AreEqual (true, BAAccepted, "BeginAccept #1");
			Assert.AreEqual (true, BASocket.Connected, "BeginAccept #2");
			Assert.AreEqual (false, sock.Connected, "BeginAccept #3");
			Assert.AreEqual (true, conn.Connected, "BeginAccept #4");

			BASocket.Close ();
			conn.Close ();
			sock.Close ();
		}

		[Test]
		[ExpectedException (typeof(ObjectDisposedException))]
		public void BeginAcceptClosed ()
		{
			Socket sock = new Socket (AddressFamily.InterNetwork,
						  SocketType.Stream,
						  ProtocolType.Tcp);
			
			sock.Close ();
			
			sock.BeginAccept (BACallback, sock);
		}

		static bool BADAccepted = false;
		static Socket BADSocket = null;
		static byte[] BADBytes;
		static int BADByteCount;
		static ManualResetEvent BADCalledBack = new ManualResetEvent (false);
		
		private static void BADCallback (IAsyncResult asyncResult)
		{
			Socket sock = (Socket)asyncResult.AsyncState;
			
			BADSocket = sock.EndAccept (out BADBytes,
						    out BADByteCount,
						    asyncResult);
			
			BADAccepted = true;
			BADCalledBack.Set ();
		}

		[Test]
		public void BeginAcceptData ()
		{
			Socket sock = new Socket (AddressFamily.InterNetwork,
						  SocketType.Stream,
						  ProtocolType.Tcp);
			IPEndPoint ep = new IPEndPoint (IPAddress.Loopback,
							1238);
			
			sock.Bind (ep);
			sock.Listen (1);
			
			BADCalledBack.Reset ();
			
			sock.BeginAccept (256, BADCallback, sock);

			Socket conn = new Socket (AddressFamily.InterNetwork,
						  SocketType.Stream,
						  ProtocolType.Tcp);
			byte[] send_bytes = new byte[] {10, 11, 12, 13};
			
			conn.Connect (ep);
			conn.Send (send_bytes);

			if (BADCalledBack.WaitOne (2000, false) == false) {
				Assert.Fail ("BeginAcceptData wait timed out");
			}
			
			Assert.AreEqual (true, BADAccepted, "BeginAcceptData #1");
			Assert.AreEqual (true, BADSocket.Connected, "BeginAcceptData #2");
			Assert.AreEqual (false, sock.Connected, "BeginAcceptData #3");
			Assert.AreEqual (true, conn.Connected, "BeginAcceptData #4");
			Assert.AreEqual (send_bytes.Length, BADByteCount, "BeginAcceptData #5");
			
			/* The MS runtime gives the returned data in a
			 * much bigger array.  TODO: investigate
			 * whether it the size correlates to the first
			 * parameter in BeginAccept()
			 */
			Assert.IsFalse (BADBytes.Length == send_bytes.Length,
					"BeginAcceptData #6");

			for(int i = 0; i < send_bytes.Length; i++) {
				Assert.AreEqual (send_bytes[i], BADBytes[i], "BeginAcceptData #" + (i+7).ToString ());
			}

			BADSocket.Close ();
			conn.Close ();
			sock.Close ();
		}

		[Test]
		[ExpectedException (typeof(ObjectDisposedException))]
		public void BeginAcceptDataClosed ()
		{
			Socket sock = new Socket (AddressFamily.InterNetwork,
						  SocketType.Stream,
						  ProtocolType.Tcp);
			
			sock.Close ();
			
			sock.BeginAccept (256, BADCallback, sock);
		}

		[Test]
		public void BeginAcceptSocketUdp ()
		{
			Socket sock = new Socket (AddressFamily.InterNetwork,
						  SocketType.Stream,
						  ProtocolType.Tcp);
			Socket acc = new Socket (AddressFamily.InterNetwork,
						 SocketType.Dgram,
						 ProtocolType.Udp);
			
			IPEndPoint ep = new IPEndPoint (IPAddress.Loopback,
							1239);
			
			sock.Bind (ep);
			sock.Listen (1);
			
			try {
				sock.BeginAccept (acc, 256, BADCallback, sock);
				Assert.Fail ("BeginAcceptSocketUdp #1");
			} catch (SocketException ex) {
				Assert.AreEqual (10022, ex.ErrorCode, "BeginAcceptSocketUdp #2");
			} catch {
				Assert.Fail ("BeginAcceptSocketUdp #3");
			} finally {
				acc.Close ();
				sock.Close ();
			}
		}
		
		[Test]
		public void BeginAcceptSocketBound ()
		{
			Socket sock = new Socket (AddressFamily.InterNetwork,
						  SocketType.Stream,
						  ProtocolType.Tcp);
			Socket acc = new Socket (AddressFamily.InterNetwork,
						 SocketType.Stream,
						 ProtocolType.Tcp);
			
			IPEndPoint ep1 = new IPEndPoint (IPAddress.Loopback,
							 1240);
			
			IPEndPoint ep2 = new IPEndPoint (IPAddress.Loopback,
							 1241);
			
			sock.Bind (ep1);
			sock.Listen (1);

			acc.Bind (ep2);
			
			try {
				sock.BeginAccept (acc, 256, BADCallback, sock);
				Assert.Fail ("BeginAcceptSocketBound #1");
			} catch (InvalidOperationException) {
			} catch {
				Assert.Fail ("BeginAcceptSocketBound #2");
			} finally {
				acc.Close ();
				sock.Close ();
			}
		}
		
		[Test]
		public void BeginAcceptSocket ()
		{
			Socket sock = new Socket (AddressFamily.InterNetwork,
						  SocketType.Stream,
						  ProtocolType.Tcp);
			Socket acc = new Socket (AddressFamily.InterNetwork,
						 SocketType.Stream,
						 ProtocolType.Tcp);
			
			IPEndPoint ep = new IPEndPoint (IPAddress.Loopback,
							1242);
			
			sock.Bind (ep);
			sock.Listen (1);
			
			BADCalledBack.Reset ();
			
			sock.BeginAccept (acc, 256, BADCallback, sock);

			Socket conn = new Socket (AddressFamily.InterNetwork,
						  SocketType.Stream,
						  ProtocolType.Tcp);
			byte[] send_bytes = new byte[] {10, 11, 12, 13};
			
			conn.Connect (ep);
			conn.Send (send_bytes);

			if (BADCalledBack.WaitOne (2000, false) == false) {
				Assert.Fail ("BeginAcceptSocket wait timed out");
			}
			
			Assert.AreEqual (true, BADAccepted, "BeginAcceptSocket #1");
			Assert.AreEqual (true, BADSocket.Connected, "BeginAcceptSocket #2");
			Assert.AreEqual (false, sock.Connected, "BeginAcceptSocket #3");
			Assert.AreEqual (true, conn.Connected, "BeginAcceptSocket #4");
			Assert.AreEqual (send_bytes.Length, BADByteCount, "BeginAcceptSocket #5");
			Assert.AreEqual (AddressFamily.InterNetwork, acc.AddressFamily, "BeginAcceptSocket #6");
			Assert.AreEqual (SocketType.Stream, acc.SocketType, "BeginAcceptSocket #7");
			Assert.AreEqual (ProtocolType.Tcp, acc.ProtocolType, "BeginAcceptSocket #8");
			Assert.AreEqual (conn.LocalEndPoint, acc.RemoteEndPoint, "BeginAcceptSocket #9");
			
			/* The MS runtime gives the returned data in a
			 * much bigger array.  TODO: investigate
			 * whether it the size correlates to the first
			 * parameter in BeginAccept()
			 */
			Assert.IsFalse (BADBytes.Length == send_bytes.Length,
					"BeginAcceptSocket #10");

			for(int i = 0; i < send_bytes.Length; i++) {
				Assert.AreEqual (send_bytes[i], BADBytes[i], "BeginAcceptSocket #" + (i+11).ToString ());
			}

			BADSocket.Close ();
			conn.Close ();
			acc.Close ();
			sock.Close ();
		}

		[Test]
		public void BeginAcceptSocketClosed ()
		{
			Socket sock = new Socket (AddressFamily.InterNetwork,
						  SocketType.Stream,
						  ProtocolType.Tcp);
			Socket acc = new Socket (AddressFamily.InterNetwork,
						 SocketType.Stream,
						 ProtocolType.Tcp);
			
			sock.Close ();
			
			try {
				sock.BeginAccept (acc, 256, BADCallback, null);
				Assert.Fail ("BeginAcceptSocketClosed #1");
			} catch (ObjectDisposedException) {
			} catch {
				Assert.Fail ("BeginAcceptSocketClosed #2");
			} finally {
				acc.Close ();
			}
		}

		[Test]
		public void BeginAcceptSocketAccClosed ()
		{
			Socket sock = new Socket (AddressFamily.InterNetwork,
						  SocketType.Stream,
						  ProtocolType.Tcp);
			Socket acc = new Socket (AddressFamily.InterNetwork,
						 SocketType.Stream,
						 ProtocolType.Tcp);
			IPEndPoint ep = new IPEndPoint (IPAddress.Loopback,
							1243);

			sock.Bind (ep);
			sock.Listen (1);
			
			acc.Close ();
			
			BADCalledBack.Reset ();
			
			try {
				sock.BeginAccept (acc, 256, BADCallback, null);
				Assert.Fail ("BeginAcceptSocketAccClosed #1");
			} catch (ObjectDisposedException) {
			} catch {
				Assert.Fail ("BeginAcceptSocketAccClosed #2");
			} finally {
				sock.Close ();
			}
		}
		
		static bool BCConnected = false;
		static ManualResetEvent BCCalledBack = new ManualResetEvent (false);
		
		private static void BCCallback (IAsyncResult asyncResult)
		{
			Socket sock = (Socket)asyncResult.AsyncState;
			
			try {
				sock.EndConnect (asyncResult);
			} catch (Exception e) {
				Console.WriteLine ("BCCallback exception:");
				Console.WriteLine (e);

				throw;
			}

			BCConnected = true;
			
			BCCalledBack.Set ();
		}
		
		[Test]
		public void BeginConnectAddressPort ()
		{
			Socket sock = new Socket (AddressFamily.InterNetwork,
						  SocketType.Stream,
						  ProtocolType.Tcp);
			Socket listen = new Socket (AddressFamily.InterNetwork,
						    SocketType.Stream,
						    ProtocolType.Tcp);
			IPAddress ip = IPAddress.Loopback;
			IPEndPoint ep = new IPEndPoint (ip, 1244);

			listen.Bind (ep);
			listen.Listen (1);
			
			BCCalledBack.Reset ();
			
			BCConnected = false;
			
			sock.BeginConnect (ip, 1244, BCCallback, sock);

			if (BCCalledBack.WaitOne (2000, false) == false) {
				Assert.Fail ("BeginConnectAddressPort wait timed out");
			}
			
			Assert.AreEqual (true, BCConnected, "BeginConnectAddressPort #1");
			
			sock.Close ();
			listen.Close ();
		}

		[Test]
		public void BeginConnectAddressPortNull ()
		{
			Socket sock = new Socket (AddressFamily.InterNetwork,
						  SocketType.Stream,
						  ProtocolType.Tcp);
			IPAddress ip = null;

			try {
				sock.BeginConnect (ip, 1244, BCCallback,
						   sock);
				Assert.Fail ("BeginConnectAddressPortNull #1");
			} catch (ArgumentNullException) {
			} catch {
				Assert.Fail ("BeginConnectAddressPortNull #2");
			} finally {
				sock.Close ();
			}
		}

		[Test]
		public void BeginConnectAddressPortListen ()
		{
			Socket sock = new Socket (AddressFamily.InterNetwork,
						  SocketType.Stream,
						  ProtocolType.Tcp);
			IPAddress ip = IPAddress.Loopback;
			IPEndPoint ep = new IPEndPoint (ip, 1245);

			sock.Bind (ep);
			sock.Listen (1);
			
			try {
				sock.BeginConnect (ip, 1245, BCCallback, sock);
				Assert.Fail ("BeginConnectAddressPortListen #1");
			} catch (InvalidOperationException) {
			} catch {
				Assert.Fail ("BeginConnectAddressPortListen #2");
			} finally {
				sock.Close ();
			}
		}
		
		[Test]
		[ExpectedException (typeof(ObjectDisposedException))]
		public void BeginConnectAddressPortClosed ()
		{
			Socket sock = new Socket (AddressFamily.InterNetwork,
						  SocketType.Stream,
						  ProtocolType.Tcp);
			IPAddress ip = IPAddress.Loopback;
			
			sock.Close ();
			
			sock.BeginConnect (ip, 1244, BCCallback, sock);
		}
		
		[Test]
		[Category ("NotOnMac")]
		/*
		 * This is not a Mono bug.
		 * 
		 * By default, only 127.0.0.1 is enabled and you must explicitly
		 * enable additional addresses using 'sudo ifconfig lo0 alias 127.0.0.1'.
		 * 
		 * I tested this on Mac OS 10.7.4; a 'ping 127.0.0.2' does not work
		 * until I add that alias.
		 * 
		 */
		public void BeginConnectMultiple ()
		{
			Socket sock = new Socket (AddressFamily.InterNetwork,
						  SocketType.Stream,
						  ProtocolType.Tcp);
			Socket listen = new Socket (AddressFamily.InterNetwork,
						    SocketType.Stream,
						    ProtocolType.Tcp);
			IPEndPoint ep = new IPEndPoint (IPAddress.Loopback,
							1246);
			IPAddress[] ips = new IPAddress[4];
			
			ips[0] = IPAddress.Parse ("127.0.0.4");
			ips[1] = IPAddress.Parse ("127.0.0.3");
			ips[2] = IPAddress.Parse ("127.0.0.2");
			ips[3] = IPAddress.Parse ("127.0.0.1");

			listen.Bind (ep);
			listen.Listen (1);
			
			BCCalledBack.Reset ();
			
			BCConnected = false;
			
			sock.BeginConnect (ips, 1246, BCCallback, sock);
			
			/* Longer wait here, because the ms runtime
			 * takes a lot longer to not connect
			 */
			/*
			if (BCCalledBack.WaitOne (30000, false) == false) {
				Assert.Fail ("BeginConnectMultiple wait failed");
			}
			*/

			Assert.IsTrue (BCCalledBack.WaitOne (30000), "#0");
			
			Assert.AreEqual (true, BCConnected, "BeginConnectMultiple #1");
			Assert.AreEqual (AddressFamily.InterNetwork, sock.RemoteEndPoint.AddressFamily, "BeginConnectMultiple #2");
			IPEndPoint remep = (IPEndPoint)sock.RemoteEndPoint;
			
			Assert.AreEqual (IPAddress.Loopback, remep.Address, "BeginConnectMultiple #2");
			
			sock.Close ();
			listen.Close ();
		}

		[Test]
		public void BeginConnectMultiple2 ()
		{
			Socket sock = new Socket (AddressFamily.InterNetwork,
						  SocketType.Stream,
						  ProtocolType.Tcp);
			Socket listen = new Socket (AddressFamily.InterNetwork,
						    SocketType.Stream,
						    ProtocolType.Tcp);

			// Need at least two addresses.
			var ips = Dns.GetHostAddresses (string.Empty);
			if (ips.Length < 1)
				Assert.Ignore ("This test needs at least two IP addresses.");

			var allIps = new IPAddress [ips.Length + 1];
			allIps [0] = IPAddress.Loopback;
			ips.CopyTo (allIps, 1);

			/*
			 * Only bind to the loopback interface, so all the non-loopback
			 * IP addresses will fail.  BeginConnect()/EndConnect() should
			 * succeed it it can connect to at least one of the requested
			 * addresses.
			 */
			IPEndPoint ep = new IPEndPoint (IPAddress.Loopback, 1246);

			listen.Bind (ep);
			listen.Listen (1);
			
			BCCalledBack.Reset ();
			
			BCConnected = false;
			
			sock.BeginConnect (allIps, 1246, BCCallback, sock);
			
			/* Longer wait here, because the ms runtime
			 * takes a lot longer to not connect
			 */
			if (BCCalledBack.WaitOne (10000, false) == false) {
				Assert.Fail ("BeginConnectMultiple2 wait failed");
			}
			
			Assert.AreEqual (true, BCConnected, "BeginConnectMultiple2 #1");
			Assert.AreEqual (AddressFamily.InterNetwork, sock.RemoteEndPoint.AddressFamily, "BeginConnectMultiple2 #2");
			IPEndPoint remep = (IPEndPoint)sock.RemoteEndPoint;

			Assert.AreEqual (IPAddress.Loopback, remep.Address, "BeginConnectMultiple2 #2");

			sock.Close ();
			listen.Close ();
		}


		[Test]
		public void BeginConnectMultipleNull ()
		{
			Socket sock = new Socket (AddressFamily.InterNetwork,
						  SocketType.Stream,
						  ProtocolType.Tcp);
			IPAddress[] ips = null;
			
			try {
				sock.BeginConnect (ips, 1246, BCCallback,
						   sock);
				Assert.Fail ("BeginConnectMultipleNull #1");
			} catch (ArgumentNullException) {
			} catch {
				Assert.Fail ("BeginConnectMultipleNull #2");
			} finally {
				sock.Close ();
			}
		}

		[Test]
		public void BeginConnectMultipleListen ()
		{
			Socket sock = new Socket (AddressFamily.InterNetwork,
						  SocketType.Stream,
						  ProtocolType.Tcp);
			IPAddress[] ips = new IPAddress[4];
			IPEndPoint ep = new IPEndPoint (IPAddress.Loopback,
							1247);
			
			ips[0] = IPAddress.Parse ("127.0.0.4");
			ips[1] = IPAddress.Parse ("127.0.0.3");
			ips[2] = IPAddress.Parse ("127.0.0.2");
			ips[3] = IPAddress.Parse ("127.0.0.1");
			
			sock.Bind (ep);
			sock.Listen (1);
			
			try {
				sock.BeginConnect (ips, 1247, BCCallback,
						   sock);
				Assert.Fail ("BeginConnectMultipleListen #1");
			} catch (InvalidOperationException) {
			} catch {
				Assert.Fail ("BeginConnectMultipleListen #2");
			} finally {
				sock.Close ();
			}
		}
		
		[Test]
		[ExpectedException (typeof(ObjectDisposedException))]
		public void BeginConnectMultipleClosed ()
		{
			Socket sock = new Socket (AddressFamily.InterNetwork,
						  SocketType.Stream,
						  ProtocolType.Tcp);
			IPAddress[] ips = new IPAddress[4];
			
			ips[0] = IPAddress.Parse ("127.0.0.4");
			ips[1] = IPAddress.Parse ("127.0.0.3");
			ips[2] = IPAddress.Parse ("127.0.0.2");
			ips[3] = IPAddress.Parse ("127.0.0.1");
			
			sock.Close ();
			
			sock.BeginConnect (ips, 1247, BCCallback, sock);
		}
		
		[Test]
		public void BeginConnectHostPortNull ()
		{
			Socket sock = new Socket (AddressFamily.InterNetwork,
						  SocketType.Stream,
						  ProtocolType.Tcp);
			
			try {
				sock.BeginConnect ((string)null, 0,
						   BCCallback, sock);
				Assert.Fail ("BeginConnectHostPort #1");
			} catch (ArgumentNullException) {
			} catch {
				Assert.Fail ("BeginConnectHostPort #2");
			} finally {
				sock.Close ();
			}
		}

		[Test]
		public void BeginConnectHostPortListen ()
		{
			Socket sock = new Socket (AddressFamily.InterNetwork,
						  SocketType.Stream,
						  ProtocolType.Tcp);
			IPAddress ip = IPAddress.Loopback;
			IPEndPoint ep = new IPEndPoint (ip, 1248);
			
			sock.Bind (ep);
			sock.Listen (1);
			
			try {
				sock.BeginConnect ("localhost", 1248,
						   BCCallback, sock);
				Assert.Fail ("BeginConnectHostPortListen #1");
			} catch (InvalidOperationException) {
			} catch {
				Assert.Fail ("BeginConnectHostPortListen #2");
			} finally {
				sock.Close ();
			}
		}

		[Test]
		[Category ("NotWorking")] // Need to pick a non-IP AddressFamily that "works" on both mono and ms, this one only works on ms
		public void BeginConnectHostPortNotIP ()
		{
			Socket sock = new Socket (AddressFamily.NetBios,
						  SocketType.Seqpacket,
						  ProtocolType.Unspecified);
			
			try {
				sock.BeginConnect ("localhost", 0, BCCallback,
						   sock);
				Assert.Fail ("BeginConnectHostPortNotIP #1");
			} catch (NotSupportedException) {
			} catch {
				Assert.Fail ("BeginConnectHostPortNotIP #2");
			} finally {
				sock.Close ();
			}
		}

		[Test]
		[ExpectedException (typeof(ObjectDisposedException))]
		public void BeginConnectHostPortClosed ()
		{
			Socket sock = new Socket (AddressFamily.InterNetwork,
						  SocketType.Stream,
						  ProtocolType.Tcp);
			
			sock.Close ();
			
			sock.BeginConnect ("localhost", 0, BCCallback, sock);
		}
		
		static bool BDDisconnected = false;
		static ManualResetEvent BDCalledBack = new ManualResetEvent (false);
		
		private static void BDCallback (IAsyncResult asyncResult)
		{
			Socket sock = (Socket)asyncResult.AsyncState;
			
			sock.EndDisconnect (asyncResult);
			BDDisconnected = true;
			
			BDCalledBack.Set ();
		}
		
		[Test]
		[Category ("NotDotNet")] // "Needs XP or later"
		public void BeginDisconnect ()
		{
			Socket sock = new Socket (AddressFamily.InterNetwork,
						  SocketType.Stream,
						  ProtocolType.Tcp);
			Socket listen = new Socket (AddressFamily.InterNetwork,
						    SocketType.Stream,
						    ProtocolType.Tcp);
			IPAddress ip = IPAddress.Loopback;
			IPEndPoint ep = new IPEndPoint (ip, 1254);
			
			listen.Bind (ep);
			listen.Listen (1);
			
			sock.Connect (ip, 1254);
			
			Assert.AreEqual (true, sock.Connected, "BeginDisconnect #1");
			
			sock.Shutdown (SocketShutdown.Both);

			BDCalledBack.Reset ();
			BDDisconnected = false;
			
			sock.BeginDisconnect (false, BDCallback, sock);
		
			if (BDCalledBack.WaitOne (2000, false) == false) {
				Assert.Fail ("BeginDisconnect wait timed out");
			}
			
			Assert.AreEqual (true, BDDisconnected, "BeginDisconnect #2");
			Assert.AreEqual (false, sock.Connected, "BeginDisconnect #3");
			
			sock.Close ();
			listen.Close ();
		}
		
		[Test]
		public void BeginReceiveSocketError ()
		{
		}
		
		[Test]
		public void BeginReceiveGeneric ()
		{
		}
		
		[Test]
		public void BeginReceiveGenericSocketError ()
		{
		}
		
		private static void BSCallback (IAsyncResult asyncResult)
		{
			Socket sock = (Socket)asyncResult.AsyncState;
			
			sock.EndSend (asyncResult);
		}
		
		[Test]
		public void BeginSendNotConnected ()
		{
			Socket sock = new Socket (AddressFamily.InterNetwork,
						  SocketType.Stream,
						  ProtocolType.Tcp);
			
			byte[] send_bytes = new byte[] {10, 11, 12, 13};
			
			try {
				sock.BeginSend (send_bytes, 0,
						send_bytes.Length,
						SocketFlags.None, BSCallback,
						sock);
				Assert.Fail ("BeginSendNotConnected #1");
			} catch (SocketException ex) {
				Assert.AreEqual (10057, ex.ErrorCode, "BeginSendNotConnected #2");
			} catch {
				Assert.Fail ("BeginSendNotConnected #3");
			} finally {
				sock.Close ();
			}
		}
		
		[Test]
		public void BeginSendSocketError ()
		{
		}
		
		[Test]
		public void BeginSendGeneric ()
		{
		}
		
		[Test]
		public void BeginSendGenericSocketError ()
		{
		}
		
		[Test]
		public void BindTwice ()
		{
			Socket sock = new Socket (AddressFamily.InterNetwork,
						  SocketType.Stream,
						  ProtocolType.Tcp);
			IPEndPoint ep1 = new IPEndPoint (IPAddress.Loopback,
							1256);
			IPEndPoint ep2 = new IPEndPoint (IPAddress.Loopback,
							 1257);
			
			sock.Bind (ep1);
			
			try {
				sock.Bind (ep2);
				Assert.Fail ("BindTwice #1");
			} catch (SocketException ex) {
				Assert.AreEqual (10022, ex.ErrorCode, "BindTwice #2");
			} catch {
				Assert.Fail ("BindTwice #3");
			} finally {
				sock.Close ();
			}
		}
		
		[Test]
		public void Close ()
		{
			Socket sock = new Socket (AddressFamily.InterNetwork,
						  SocketType.Stream,
						  ProtocolType.Tcp);
			Socket listen = new Socket (AddressFamily.InterNetwork,
						    SocketType.Stream,
						    ProtocolType.Tcp);
			IPEndPoint ep = new IPEndPoint (IPAddress.Loopback,
							1258);
			
			listen.Bind (ep);
			listen.Listen (1);
			
			sock.Connect (ep);

			Assert.AreEqual (true, sock.Connected, "Close #1");
			
			sock.Close (2);
			
			Thread.Sleep (3000);
			
			Assert.AreEqual (false, sock.Connected, "Close #2");
			
			listen.Close ();
		}
		
		[Test]
		public void ConnectAddressPort ()
		{
			Socket sock = new Socket (AddressFamily.InterNetwork,
						  SocketType.Stream,
						  ProtocolType.Tcp);
			Socket listen = new Socket (AddressFamily.InterNetwork,
						    SocketType.Stream,
						    ProtocolType.Tcp);
			IPAddress ip = IPAddress.Loopback;
			IPEndPoint ep = new IPEndPoint (ip, 1249);

			listen.Bind (ep);
			listen.Listen (1);
			
			sock.Connect (ip, 1249);
			
			Assert.AreEqual (true, sock.Connected, "ConnectAddressPort #1");
			
			sock.Close ();
			listen.Close ();
		}

		[Test]
		public void ConnectAddressPortNull ()
		{
			Socket sock = new Socket (AddressFamily.InterNetwork,
						  SocketType.Stream,
						  ProtocolType.Tcp);
			IPAddress ip = null;

			try {
				sock.Connect (ip, 1249);
				Assert.Fail ("ConnectAddressPortNull #1");
			} catch (ArgumentNullException) {
			} catch {
				Assert.Fail ("ConnectAddressPortNull #2");
			} finally {
				sock.Close ();
			}
		}

		[Test]
		public void ConnectAddressPortListen ()
		{
			Socket sock = new Socket (AddressFamily.InterNetwork,
						  SocketType.Stream,
						  ProtocolType.Tcp);
			IPAddress ip = IPAddress.Loopback;
			IPEndPoint ep = new IPEndPoint (ip, 1250);

			sock.Bind (ep);
			sock.Listen (1);
			
			try {
				sock.Connect (ip, 1250);
				Assert.Fail ("ConnectAddressPortListen #1");
			} catch (InvalidOperationException) {
			} catch {
				Assert.Fail ("ConnectAddressPortListen #2");
			} finally {
				sock.Close ();
			}
		}
		
		[Test]
		[ExpectedException (typeof(ObjectDisposedException))]
		public void ConnectAddressPortClosed ()
		{
			Socket sock = new Socket (AddressFamily.InterNetwork,
						  SocketType.Stream,
						  ProtocolType.Tcp);
			IPAddress ip = IPAddress.Loopback;
			
			sock.Close ();
			
			sock.Connect (ip, 1250);
		}
		
		[Test]
		[Category ("NotOnMac")] // MacOSX trashes the fd after the failed connect attempt to 127.0.0.4
		/*
		 * This is not a Mono bug.
		 * 
		 * By default, only 127.0.0.1 is enabled and you must explicitly
		 * enable additional addresses using 'sudo ifconfig lo0 alias 127.0.0.1'.
		 * 
		 * I tested this on Mac OS 10.7.4; a 'ping 127.0.0.2' does not work
		 * until I add that alias.
		 * 
		 * However, after doing so, Mac OS treats these as separate addresses, ie. attempting
		 * to connect to 127.0.0.4 yields a connection refused.
		 * 
		 * When using Connect(), the .NET runtime also throws an exception if connecting to
		 * any of the IP addresses fails.  This is different with BeginConnect()/EndConnect()
		 * which succeeds when it can connect to at least one of the addresses.
		 * 
		 */
		public void ConnectMultiple ()
		{
			Socket sock = new Socket (AddressFamily.InterNetwork,
						  SocketType.Stream,
						  ProtocolType.Tcp);
			Socket listen = new Socket (AddressFamily.InterNetwork,
						    SocketType.Stream,
						    ProtocolType.Tcp);
			IPEndPoint ep = new IPEndPoint (IPAddress.Loopback,
							1251);
			IPAddress[] ips = new IPAddress[4];
			
			ips[0] = IPAddress.Parse ("127.0.0.4");
			ips[1] = IPAddress.Parse ("127.0.0.3");
			ips[2] = IPAddress.Parse ("127.0.0.2");
			ips[3] = IPAddress.Parse ("127.0.0.1");

			listen.Bind (ep);
			listen.Listen (1);
			
			sock.Connect (ips, 1251);
			
			Assert.AreEqual (true, sock.Connected, "ConnectMultiple #1");
			Assert.AreEqual (AddressFamily.InterNetwork, sock.RemoteEndPoint.AddressFamily, "ConnectMultiple #2");
			IPEndPoint remep = (IPEndPoint)sock.RemoteEndPoint;
			
			Assert.AreEqual (IPAddress.Loopback, remep.Address, "ConnectMultiple #2");
			
			sock.Close ();
			listen.Close ();
		}

		[Test]
		public void ConnectMultiple2 ()
		{
			Socket sock = new Socket (AddressFamily.InterNetwork,
						  SocketType.Stream,
						  ProtocolType.Tcp);
			Socket listen = new Socket (AddressFamily.InterNetwork,
						    SocketType.Stream,
						    ProtocolType.Tcp);

			// Need at least two addresses.
			var ips = Dns.GetHostAddresses (string.Empty);
			if (ips.Length < 1)
				Assert.Ignore ("This test needs at least two IP addresses.");

			var allIps = new IPAddress [ips.Length + 1];
			allIps [0] = IPAddress.Loopback;
			ips.CopyTo (allIps, 1);

			/*
			 * Bind to IPAddress.Any; Connect() will fail unless it can
			 * connect to all the addresses in allIps.
			 */
			IPEndPoint ep = new IPEndPoint (IPAddress.Any, 1251);

			listen.Bind (ep);
			listen.Listen (1);
			
			sock.Connect (allIps, 1251);
			
			Assert.AreEqual (true, sock.Connected, "ConnectMultiple2 #1");
			Assert.AreEqual (AddressFamily.InterNetwork, sock.RemoteEndPoint.AddressFamily, "ConnectMultiple2 #2");
			IPEndPoint remep = (IPEndPoint)sock.RemoteEndPoint;

			Assert.AreEqual (IPAddress.Loopback, remep.Address, "ConnectMultiple2 #3");
			
			sock.Close ();
			listen.Close ();
		}

		[Test]
		public void ConnectMultipleNull ()
		{
			Socket sock = new Socket (AddressFamily.InterNetwork,
						  SocketType.Stream,
						  ProtocolType.Tcp);
			IPAddress[] ips = null;
			
			try {
				sock.Connect (ips, 1251);
				Assert.Fail ("ConnectMultipleNull #1");
			} catch (ArgumentNullException) {
			} catch {
				Assert.Fail ("ConnectMultipleNull #2");
			} finally {
				sock.Close ();
			}
		}

		[Test]
		public void ConnectMultipleListen ()
		{
			Socket sock = new Socket (AddressFamily.InterNetwork,
						  SocketType.Stream,
						  ProtocolType.Tcp);
			IPAddress[] ips = new IPAddress[4];
			IPEndPoint ep = new IPEndPoint (IPAddress.Loopback,
							1252);
			
			ips[0] = IPAddress.Parse ("127.0.0.4");
			ips[1] = IPAddress.Parse ("127.0.0.3");
			ips[2] = IPAddress.Parse ("127.0.0.2");
			ips[3] = IPAddress.Parse ("127.0.0.1");
			
			sock.Bind (ep);
			sock.Listen (1);
			
			try {
				sock.Connect (ips, 1252);
				Assert.Fail ("ConnectMultipleListen #1");
			} catch (InvalidOperationException) {
			} catch {
				Assert.Fail ("ConnectMultipleListen #2");
			} finally {
				sock.Close ();
			}
		}
		
		[Test]
		[ExpectedException (typeof(ObjectDisposedException))]
		public void ConnectMultipleClosed ()
		{
			Socket sock = new Socket (AddressFamily.InterNetwork,
						  SocketType.Stream,
						  ProtocolType.Tcp);
			IPAddress[] ips = new IPAddress[4];
			
			ips[0] = IPAddress.Parse ("127.0.0.4");
			ips[1] = IPAddress.Parse ("127.0.0.3");
			ips[2] = IPAddress.Parse ("127.0.0.2");
			ips[3] = IPAddress.Parse ("127.0.0.1");
			
			sock.Close ();
			
			sock.Connect (ips, 1252);
		}
		
		[Test]
		public void ConnectHostPortNull ()
		{
			Socket sock = new Socket (AddressFamily.InterNetwork,
						  SocketType.Stream,
						  ProtocolType.Tcp);
			
			try {
				sock.Connect ((string)null, 0);
				Assert.Fail ("ConnectHostPort #1");
			} catch (ArgumentNullException) {
			} catch {
				Assert.Fail ("ConnectHostPort #2");
			} finally {
				sock.Close ();
			}
		}

		[Test]
		public void ConnectHostPortListen ()
		{
			Socket sock = new Socket (AddressFamily.InterNetwork,
						  SocketType.Stream,
						  ProtocolType.Tcp);
			IPAddress ip = IPAddress.Loopback;
			IPEndPoint ep = new IPEndPoint (ip, 1253);
			
			sock.Bind (ep);
			sock.Listen (1);
			
			try {
				sock.Connect ("localhost", 1253);
				Assert.Fail ("ConnectHostPortListen #1");
			} catch (InvalidOperationException) {
			} catch {
				Assert.Fail ("ConnectHostPortListen #2");
			} finally {
				sock.Close ();
			}
		}

		[Test]
		[Category ("NotWorking")] // Need to pick a non-IP AddressFamily that "works" on both mono and ms, this one only works on ms
		public void ConnectHostPortNotIP ()
		{
			Socket sock = new Socket (AddressFamily.NetBios,
						  SocketType.Seqpacket,
						  ProtocolType.Unspecified);
			
			try {
				sock.Connect ("localhost", 0);
				Assert.Fail ("ConnectHostPortNotIP #1");
			} catch (NotSupportedException) {
			} catch {
				Assert.Fail ("ConnectHostPortNotIP #2");
			} finally {
				sock.Close ();
			}
		}

		[Test]
		[ExpectedException (typeof(ObjectDisposedException))]
		public void ConnectHostPortClosed ()
		{
			Socket sock = new Socket (AddressFamily.InterNetwork,
						  SocketType.Stream,
						  ProtocolType.Tcp);
			
			sock.Close ();
			
			sock.Connect ("localhost", 0);
		}
		
		[Test]
		[Category ("NotDotNet")] // "Needs XP or later"
		public void Disconnect ()
		{
			Socket sock = new Socket (AddressFamily.InterNetwork,
						  SocketType.Stream,
						  ProtocolType.Tcp);
			Socket listen = new Socket (AddressFamily.InterNetwork,
						    SocketType.Stream,
						    ProtocolType.Tcp);
			IPAddress ip = IPAddress.Loopback;
			IPEndPoint ep = new IPEndPoint (ip, 1255);
			
			listen.Bind (ep);
			listen.Listen (1);
			
			sock.Connect (ip, 1255);
			
			Assert.AreEqual (true, sock.Connected, "Disconnect #1");
			
			sock.Shutdown (SocketShutdown.Both);

			sock.Disconnect (false);

			Assert.AreEqual (false, sock.Connected, "BeginDisconnect #3");
			
			sock.Close ();
			listen.Close ();
		}
		
		[Test]
		public void DuplicateAndClose ()
		{
		}
		
		[Test]
		public void IOControl ()
		{
		}

		[Test]
		public void TestDefaultsDualMode ()
		{
			using (var socket = new Socket (AddressFamily.InterNetworkV6, SocketType.Stream, ProtocolType.Tcp)){
				Assert.IsTrue (socket.DualMode, "In Mono, DualMode must be true when constructing InterNetworkV6 sockets");
			}

			using (var socket = new Socket (SocketType.Stream, ProtocolType.Tcp)){
				Assert.AreEqual (AddressFamily.InterNetworkV6, socket.AddressFamily, "When creating sockets of type stream/tcp, the address family should be InterNetworkV6");
				Assert.IsTrue (socket.DualMode, "In Mono, DualMode must be true when constructing InterNetworkV6 sockets");

				socket.DualMode = false;

				Assert.IsFalse (socket.DualMode, "Setting of DualSocket should turn DualSockets off");
			}
			
		}
		
		[Test]
		public void ReceiveGeneric ()
		{
			int i;

			IPEndPoint endpoint = new IPEndPoint(IPAddress.Loopback, 1258);

			Socket listensock = new Socket (AddressFamily.InterNetwork, SocketType.Stream, ProtocolType.Tcp);
			listensock.Bind (endpoint);
			listensock.Listen(1);

			Socket sendsock = new Socket (AddressFamily.InterNetwork, SocketType.Stream, ProtocolType.Tcp);
			sendsock.Connect(endpoint);

			Socket clientsock = listensock.Accept();
			
			byte[] sendbuf = new byte[256];

			for(i = 0; i < 256; i++) {
				sendbuf[i] = (byte)i;
			}
			for (i = 4; i < 6; i++) {
				Assert.AreEqual (sendbuf[i], (byte)i,
						 "#1/" + i.ToString());
			}

			SocketError err;
			sendsock.Send (sendbuf, 0, 256, SocketFlags.None,
				       out err);


			byte[] recvbuf = new byte[256];
			List<ArraySegment<byte>> recvbuflist = new List<ArraySegment<byte>>(2);
			recvbuflist.Add(new ArraySegment<byte>(recvbuf, 4, 2));
			recvbuflist.Add(new ArraySegment<byte>(recvbuf, 20, 230));
			
			clientsock.Receive (recvbuflist);

			/* recvbuf should now hold the first 2 bytes
			 * of sendbuf from pos 4, and the next 230
			 * bytes of sendbuf from pos 20
			 */

			for (i = 0; i < 2; i++) {
				Assert.AreEqual (sendbuf[i], recvbuf[i + 4],
						 "#2/" + i.ToString());
			}
			for (i = 2; i < 232; i++) {
				Assert.AreEqual (sendbuf[i], recvbuf[i + 18],
						 "#2/" + i.ToString());
			}

			sendsock.Close ();
			clientsock.Close ();
			listensock.Close ();
		}
		
		[Test]
		public void SendGeneric ()
		{
			int i;

			IPEndPoint endpoint = new IPEndPoint(IPAddress.Loopback, 1259);

			Socket listensock = new Socket (AddressFamily.InterNetwork, SocketType.Stream, ProtocolType.Tcp);
			listensock.Bind (endpoint);
			listensock.Listen(1);

			Socket sendsock = new Socket (AddressFamily.InterNetwork, SocketType.Stream, ProtocolType.Tcp);
			sendsock.Connect(endpoint);

			Socket clientsock = listensock.Accept();

			byte[] sendbuf = new byte[256];
			List<ArraySegment<byte>> sendbuflist = new List<ArraySegment<byte>>(2);

			sendbuflist.Add(new ArraySegment<byte>(sendbuf, 4, 2));
			sendbuflist.Add(new ArraySegment<byte>(sendbuf, 20, 230));

			for(i = 0; i < 256; i++) {
				sendbuf[i] = (byte)i;
			}
			for (i = 4; i < 6; i++) {
				Assert.AreEqual (sendbuf[i], (byte)i,
						 "#1/" + i.ToString());
			}

			SocketError err;
			sendsock.Send (sendbuflist, SocketFlags.None, out err);

			
			byte[] recvbuf = new byte[256];

			clientsock.Receive (recvbuf);

			/* The first 2 bytes of recvbuf should now
			 * hold 2 bytes of sendbuf from pos 4, and the
			 * next 230 bytes of recvbuf should be sendbuf
			 * from pos 20
			 */

			for (i = 0; i < 2; i++) {
				Assert.AreEqual (recvbuf[i], sendbuf[i + 4],
						 "#2/" + i.ToString());
			}
			for (i = 2; i < 232; i++) {
				Assert.AreEqual (recvbuf[i], sendbuf[i + 18],
						 "#2/" + i.ToString());
			}

			sendsock.Close ();
			clientsock.Close ();
			listensock.Close ();
		}

		[Test]
		public void ListenNotBound ()
		{
			Socket sock = new Socket (AddressFamily.InterNetwork,
						  SocketType.Stream,
						  ProtocolType.Tcp);
			
			try {
				sock.Listen (1);
				Assert.Fail ("ListenNotBound #1");
			} catch (SocketException ex) {
				Assert.AreEqual (10022, ex.ErrorCode, "ListenNotBound #2");
			} catch {
				Assert.Fail ("ListenNotBound #3");
			} finally {
				sock.Close ();
			}
		}

		static Socket CWRSocket;
		static bool CWRReceiving = true;
		static ManualResetEvent CWRReady = new ManualResetEvent (false);
		
		private static void CWRReceiveThread ()
		{
			byte[] buf = new byte[256];
			
			try {
				CWRSocket.Receive (buf);
			} catch (SocketException) {
				CWRReceiving = false;
			}

			CWRReady.Set ();
		}
		
		[Test]
		public void CloseWhileReceiving ()
		{
			CWRSocket = new Socket (AddressFamily.InterNetwork,
						SocketType.Dgram,
						ProtocolType.Udp);
			CWRSocket.Bind (new IPEndPoint (IPAddress.Loopback,
							1256));
			
			Thread recv_thread = new Thread (new ThreadStart (CWRReceiveThread));
			CWRReady.Reset ();
			recv_thread.Start ();
			Thread.Sleep (250);	/* Wait for the thread to be already receiving */

			CWRSocket.Close ();
			if (CWRReady.WaitOne (1000, false) == false) {
				Assert.Fail ("CloseWhileReceiving wait timed out");
			}
			
			Assert.IsFalse (CWRReceiving);
		}

		static bool RRCLastRead = false;
		static ManualResetEvent RRCReady = new ManualResetEvent (false);
		
		private static void RRCClientThread ()
		{
			byte[] bytes = new byte[8];
			int readbyte;
			
			Socket sock = new Socket (AddressFamily.InterNetwork,
						  SocketType.Stream,
						  ProtocolType.Tcp);
			sock.Connect (new IPEndPoint (IPAddress.Loopback,
						      1257));
			
			NetworkStream stream = new NetworkStream (sock);

			readbyte = stream.ReadByte ();
			Assert.AreEqual (0, readbyte, "ReceiveRemoteClosed #1");
			
			stream.Read (bytes, 0, 0);

			readbyte = stream.ReadByte ();
			Assert.AreEqual (0, readbyte, "ReceiveRemoteClosed #2");
			
			stream.Read (bytes, 0, 0);

			readbyte = stream.ReadByte ();
			Assert.AreEqual (-1, readbyte, "ReceiveRemoteClosed #3");

			sock.Close ();

			RRCLastRead = true;
			RRCReady.Set ();
		}

		[Test] // Receive (Byte [])
		public void Receive1_Buffer_Null ()
		{
			Socket s = new Socket (AddressFamily.InterNetwork, SocketType.Stream,
				ProtocolType.Tcp);

			try {
				s.Receive ((byte []) null);
				Assert.Fail ("#1");
			} catch (ArgumentNullException ex) {
				Assert.AreEqual (typeof (ArgumentNullException), ex.GetType (), "#2");
				Assert.IsNull (ex.InnerException, "#3");
				Assert.IsNotNull (ex.Message, "#4");
				Assert.AreEqual ("buffer", ex.ParamName, "#5");
			} finally {
				s.Close ();
			}
		}

		[Test] // Receive (Byte [])
		public void Receive1_Socket_Closed ()
		{
			Socket s = new Socket (AddressFamily.InterNetwork, SocketType.Stream,
				ProtocolType.Tcp);
			s.Close ();

			try {
				s.Receive ((byte []) null);
				Assert.Fail ("#1");
			} catch (ObjectDisposedException ex) {
				// Cannot access a disposed object
				Assert.AreEqual (typeof (ObjectDisposedException), ex.GetType (), "#2");
				Assert.IsNull (ex.InnerException, "#3");
				Assert.IsNotNull (ex.Message, "#4");
				Assert.AreEqual (typeof (Socket).FullName, ex.ObjectName, "#5");
			}
		}

		[Test] // Receive (Byte [], SocketFlags)
		public void Receive2_Buffer_Null ()
		{
			Socket s = new Socket (AddressFamily.InterNetwork, SocketType.Stream,
				ProtocolType.Tcp);

			try {
				s.Receive ((byte []) null, (SocketFlags) 666);
				Assert.Fail ("#1");
			} catch (ArgumentNullException ex) {
				Assert.AreEqual (typeof (ArgumentNullException), ex.GetType (), "#2");
				Assert.IsNull (ex.InnerException, "#3");
				Assert.IsNotNull (ex.Message, "#4");
				Assert.AreEqual ("buffer", ex.ParamName, "#5");
			} finally {
				s.Close ();
			}
		}

		[Test] // Receive (Byte [], SocketFlags)
		public void Receive2_Socket_Closed ()
		{
			Socket s = new Socket (AddressFamily.InterNetwork, SocketType.Stream,
				ProtocolType.Tcp);
			s.Close ();

			try {
				s.Receive ((byte []) null, (SocketFlags) 666);
				Assert.Fail ("#1");
			} catch (ObjectDisposedException ex) {
				// Cannot access a disposed object
				Assert.AreEqual (typeof (ObjectDisposedException), ex.GetType (), "#2");
				Assert.IsNull (ex.InnerException, "#3");
				Assert.IsNotNull (ex.Message, "#4");
				Assert.AreEqual (typeof (Socket).FullName, ex.ObjectName, "#5");
			}
		}

		[Test] // Receive (Byte [], Int32, SocketFlags)
		public void Receive3_Buffer_Null ()
		{
			Socket s = new Socket (AddressFamily.InterNetwork, SocketType.Stream,
				ProtocolType.Tcp);

			try {
				s.Receive ((byte []) null, 0, (SocketFlags) 666);
				Assert.Fail ("#1");
			} catch (ArgumentNullException ex) {
				Assert.AreEqual (typeof (ArgumentNullException), ex.GetType (), "#2");
				Assert.IsNull (ex.InnerException, "#3");
				Assert.IsNotNull (ex.Message, "#4");
				Assert.AreEqual ("buffer", ex.ParamName, "#5");
			} finally {
				s.Close ();
			}
		}

		[Test] // Receive (Byte [], Int32, SocketFlags)
		public void Receive3_Socket_Closed ()
		{
			Socket s = new Socket (AddressFamily.InterNetwork, SocketType.Stream,
				ProtocolType.Tcp);
			s.Close ();

			try {
				s.Receive ((byte []) null, 0, (SocketFlags) 666);
				Assert.Fail ("#1");
			} catch (ObjectDisposedException ex) {
				// Cannot access a disposed object
				Assert.AreEqual (typeof (ObjectDisposedException), ex.GetType (), "#2");
				Assert.IsNull (ex.InnerException, "#3");
				Assert.IsNotNull (ex.Message, "#4");
				Assert.AreEqual (typeof (Socket).FullName, ex.ObjectName, "#5");
			}
		}

		[Test] // Receive (Byte [], Int32, Int32, SocketFlags)
		public void Receive4_Buffer_Null ()
		{
			Socket s = new Socket (AddressFamily.InterNetwork, SocketType.Stream,
				ProtocolType.Tcp);

			try {
				s.Receive ((byte []) null, 0, 0, (SocketFlags) 666);
				Assert.Fail ("#1");
			} catch (ArgumentNullException ex) {
				Assert.AreEqual (typeof (ArgumentNullException), ex.GetType (), "#2");
				Assert.IsNull (ex.InnerException, "#3");
				Assert.IsNotNull (ex.Message, "#4");
				Assert.AreEqual ("buffer", ex.ParamName, "#5");
			} finally {
				s.Close ();
			}
		}

		[Test] // Receive (Byte [], Int32, Int32, SocketFlags)
		public void Receive4_Socket_Closed ()
		{
			Socket s = new Socket (AddressFamily.InterNetwork, SocketType.Stream,
				ProtocolType.Tcp);
			s.Close ();

			try {
				s.Receive ((byte []) null, 0, 0, (SocketFlags) 666);
				Assert.Fail ("#1");
			} catch (ObjectDisposedException ex) {
				// Cannot access a disposed object
				Assert.AreEqual (typeof (ObjectDisposedException), ex.GetType (), "#2");
				Assert.IsNull (ex.InnerException, "#3");
				Assert.IsNotNull (ex.Message, "#4");
				Assert.AreEqual (typeof (Socket).FullName, ex.ObjectName, "#5");
			}
		}

		[Test] // Receive (Byte [], Int32, Int32, SocketFlags, out SocketError)
		public void Receive5_Buffer_Null ()
		{
			Socket s = new Socket (AddressFamily.InterNetwork, SocketType.Stream,
				ProtocolType.Tcp);

			SocketError error;
			try {
				s.Receive ((byte []) null, 0, 0, SocketFlags.None, out error);
				Assert.Fail ("#1");
			} catch (ArgumentNullException ex) {
				Assert.AreEqual (typeof (ArgumentNullException), ex.GetType (), "#2");
				Assert.IsNull (ex.InnerException, "#3");
				Assert.IsNotNull (ex.Message, "#4");
				Assert.AreEqual ("buffer", ex.ParamName, "#5");
			} finally {
				s.Close ();
			}
		}

		[Test] // Receive (Byte [], Int32, Int32, SocketFlags, out SocketError)
		public void Receive5_Socket_Closed ()
		{
			Socket s = new Socket (AddressFamily.InterNetwork, SocketType.Stream,
				ProtocolType.Tcp);
			s.Close ();

			SocketError error;
			try {
				s.Receive ((byte []) null, 0, 0, SocketFlags.None, out error);
				Assert.Fail ("#1");
			} catch (ObjectDisposedException ex) {
				// Cannot access a disposed object
				Assert.AreEqual (typeof (ObjectDisposedException), ex.GetType (), "#2");
				Assert.IsNull (ex.InnerException, "#3");
				Assert.IsNotNull (ex.Message, "#4");
				Assert.AreEqual (typeof (Socket).FullName, ex.ObjectName, "#5");
			}
		}

		[Test] // Receive (IList<ArraySegment<Byte>>)
		public void Receive6_Buffers_Null ()
		{
			Socket s = new Socket (AddressFamily.InterNetwork, SocketType.Stream,
				ProtocolType.Tcp);

			try {
				s.Receive ((IList<ArraySegment<byte>>) null);
				Assert.Fail ("#1");
			} catch (ArgumentNullException ex) {
				Assert.AreEqual (typeof (ArgumentNullException), ex.GetType (), "#2");
				Assert.IsNull (ex.InnerException, "#3");
				Assert.IsNotNull (ex.Message, "#4");
				Assert.AreEqual ("buffers", ex.ParamName, "#5");
			} finally {
				s.Close ();
			}
		}

		[Test] // Receive (IList<ArraySegment<Byte>>)
		public void Receive6_Socket_Closed ()
		{
			Socket s = new Socket (AddressFamily.InterNetwork, SocketType.Stream,
				ProtocolType.Tcp);
			s.Close ();

			try {
				s.Receive ((IList<ArraySegment<byte>>) null);
				Assert.Fail ("#1");
			} catch (ObjectDisposedException ex) {
				// Cannot access a disposed object
				Assert.AreEqual (typeof (ObjectDisposedException), ex.GetType (), "#2");
				Assert.IsNull (ex.InnerException, "#3");
				Assert.IsNotNull (ex.Message, "#4");
				Assert.AreEqual (typeof (Socket).FullName, ex.ObjectName, "#5");
			}
		}

		[Test] // Receive (IList<ArraySegment<Byte>>, SocketFlags)
		public void Receive7_Buffers_Null ()
		{
			Socket s = new Socket (AddressFamily.InterNetwork, SocketType.Stream,
				ProtocolType.Tcp);

			try {
				s.Receive ((IList<ArraySegment<byte>>) null, (SocketFlags) 666);
				Assert.Fail ("#1");
			} catch (ArgumentNullException ex) {
				Assert.AreEqual (typeof (ArgumentNullException), ex.GetType (), "#2");
				Assert.IsNull (ex.InnerException, "#3");
				Assert.IsNotNull (ex.Message, "#4");
				Assert.AreEqual ("buffers", ex.ParamName, "#5");
			} finally {
				s.Close ();
			}
		}

		[Test] // Receive (IList<ArraySegment<Byte>>, SocketFlags)
		public void Receive7_Socket_Closed ()
		{
			Socket s = new Socket (AddressFamily.InterNetwork, SocketType.Stream,
				ProtocolType.Tcp);
			s.Close ();

			try {
				s.Receive ((IList<ArraySegment<byte>>) null, (SocketFlags) 666);
				Assert.Fail ("#1");
			} catch (ObjectDisposedException ex) {
				// Cannot access a disposed object
				Assert.AreEqual (typeof (ObjectDisposedException), ex.GetType (), "#2");
				Assert.IsNull (ex.InnerException, "#3");
				Assert.IsNotNull (ex.Message, "#4");
				Assert.AreEqual (typeof (Socket).FullName, ex.ObjectName, "#5");
			}
		}

		[Test] // Receive (IList<ArraySegment<Byte>>, SocketFlags, out SocketError)
		public void Receive8_Buffers_Null ()
		{
			Socket s = new Socket (AddressFamily.InterNetwork, SocketType.Stream,
				ProtocolType.Tcp);

			SocketError error;
			try {
				s.Receive ((IList<ArraySegment<byte>>) null, (SocketFlags) 666,
					out error);
				Assert.Fail ("#1");
			} catch (ArgumentNullException ex) {
				Assert.AreEqual (typeof (ArgumentNullException), ex.GetType (), "#2");
				Assert.IsNull (ex.InnerException, "#3");
				Assert.IsNotNull (ex.Message, "#4");
				Assert.AreEqual ("buffers", ex.ParamName, "#5");
			} finally {
				s.Close ();
			}
		}

		[Test] // Receive (IList<ArraySegment<Byte>>, SocketFlags, out SocketError)
		public void Receive8_Socket_Closed ()
		{
			Socket s = new Socket (AddressFamily.InterNetwork, SocketType.Stream,
				ProtocolType.Tcp);
			s.Close ();

			SocketError error;
			try {
				s.Receive ((IList<ArraySegment<byte>>) null, (SocketFlags) 666,
					out error);
				Assert.Fail ("#1");
			} catch (ObjectDisposedException ex) {
				// Cannot access a disposed object
				Assert.AreEqual (typeof (ObjectDisposedException), ex.GetType (), "#2");
				Assert.IsNull (ex.InnerException, "#3");
				Assert.IsNotNull (ex.Message, "#4");
				Assert.AreEqual (typeof (Socket).FullName, ex.ObjectName, "#5");
			} finally {
				s.Close ();
			}
		}

		[Test] // ReceiveFrom (Byte [], ref EndPoint)
		public void ReceiveFrom1_Buffer_Null ()
		{
			Socket s = new Socket (AddressFamily.InterNetwork, SocketType.Stream,
				ProtocolType.Tcp);

			EndPoint remoteEP = new IPEndPoint (IPAddress.Loopback, 8001);
			try {
				s.ReceiveFrom ((Byte []) null, ref remoteEP);
				Assert.Fail ("#1");
			} catch (ArgumentNullException ex) {
				Assert.AreEqual (typeof (ArgumentNullException), ex.GetType (), "#2");
				Assert.IsNull (ex.InnerException, "#3");
				Assert.IsNotNull (ex.Message, "#4");
				Assert.AreEqual ("buffer", ex.ParamName, "#5");
			} finally {
				s.Close ();
			}
		}

		[Test] // ReceiveFrom (Byte [], ref EndPoint)
		public void ReceiveFrom1_RemoteEP_Null ()
		{
			Socket s = new Socket (AddressFamily.InterNetwork, SocketType.Stream,
				ProtocolType.Tcp);

			byte [] buffer = new byte [0];
			EndPoint remoteEP = null;
			try {
				s.ReceiveFrom (buffer, ref remoteEP);
				Assert.Fail ("#1");
			} catch (ArgumentNullException ex) {
				Assert.AreEqual (typeof (ArgumentNullException), ex.GetType (), "#2");
				Assert.IsNull (ex.InnerException, "#3");
				Assert.IsNotNull (ex.Message, "#4");
				Assert.AreEqual ("remoteEP", ex.ParamName, "#5");
			} finally {
				s.Close ();
			}
		}

		[Test] // ReceiveFrom (Byte [], ref EndPoint)
		public void ReceiveFrom1_Socket_Closed ()
		{
			Socket s = new Socket (AddressFamily.InterNetwork, SocketType.Stream,
				ProtocolType.Tcp);
			s.Close ();

			EndPoint remoteEP = new IPEndPoint (IPAddress.Loopback, 8001);
			try {
				s.ReceiveFrom ((Byte []) null, ref remoteEP);
				Assert.Fail ("#1");
			} catch (ObjectDisposedException ex) {
				// Cannot access a disposed object
				Assert.AreEqual (typeof (ObjectDisposedException), ex.GetType (), "#2");
				Assert.IsNull (ex.InnerException, "#3");
				Assert.IsNotNull (ex.Message, "#4");
				Assert.AreEqual (typeof (Socket).FullName, ex.ObjectName, "#5");
			}
		}

		[Test] // ReceiveFrom (Byte [], SocketFlags, ref EndPoint)
		public void ReceiveFrom2_Buffer_Null ()
		{
			Socket s = new Socket (AddressFamily.InterNetwork, SocketType.Stream,
				ProtocolType.Tcp);

			EndPoint remoteEP = new IPEndPoint (IPAddress.Loopback, 8001);
			try {
				s.ReceiveFrom ((Byte []) null, (SocketFlags) 666, ref remoteEP);
				Assert.Fail ("#1");
			} catch (ArgumentNullException ex) {
				Assert.AreEqual (typeof (ArgumentNullException), ex.GetType (), "#2");
				Assert.IsNull (ex.InnerException, "#3");
				Assert.IsNotNull (ex.Message, "#4");
				Assert.AreEqual ("buffer", ex.ParamName, "#5");
			} finally {
				s.Close ();
			}
		}

		[Test] // ReceiveFrom (Byte [], SocketFlags, ref EndPoint)
		public void ReceiveFrom2_RemoteEP_Null ()
		{
			Socket s = new Socket (AddressFamily.InterNetwork, SocketType.Stream,
				ProtocolType.Tcp);

			byte [] buffer = new byte [5];
			EndPoint remoteEP = null;
			try {
				s.ReceiveFrom (buffer, (SocketFlags) 666, ref remoteEP);
				Assert.Fail ("#1");
			} catch (ArgumentNullException ex) {
				Assert.AreEqual (typeof (ArgumentNullException), ex.GetType (), "#2");
				Assert.IsNull (ex.InnerException, "#3");
				Assert.IsNotNull (ex.Message, "#4");
				Assert.AreEqual ("remoteEP", ex.ParamName, "#5");
			} finally {
				s.Close ();
			}
		}

		[Test] // ReceiveFrom (Byte [], SocketFlags, ref EndPoint)
		public void ReceiveFrom2_Socket_Closed ()
		{
			Socket s = new Socket (AddressFamily.InterNetwork, SocketType.Stream,
				ProtocolType.Tcp);
			s.Close ();

			EndPoint remoteEP = new IPEndPoint (IPAddress.Loopback, 8001);
			try {
				s.ReceiveFrom ((Byte []) null, (SocketFlags) 666, ref remoteEP);
				Assert.Fail ("#1");
			} catch (ObjectDisposedException ex) {
				// Cannot access a disposed object
				Assert.AreEqual (typeof (ObjectDisposedException), ex.GetType (), "#2");
				Assert.IsNull (ex.InnerException, "#3");
				Assert.IsNotNull (ex.Message, "#4");
				Assert.AreEqual (typeof (Socket).FullName, ex.ObjectName, "#5");
			}
		}

		[Test] // ReceiveFrom (Byte [], Int32, SocketFlags, ref EndPoint)
		public void ReceiveFrom3_Buffer_Null ()
		{
			Socket s = new Socket (AddressFamily.InterNetwork, SocketType.Stream,
				ProtocolType.Tcp);

			EndPoint remoteEP = new IPEndPoint (IPAddress.Loopback, 8001);
			try {
				s.ReceiveFrom ((Byte []) null, 0, (SocketFlags) 666,
					ref remoteEP);
				Assert.Fail ("#1");
			} catch (ArgumentNullException ex) {
				Assert.AreEqual (typeof (ArgumentNullException), ex.GetType (), "#2");
				Assert.IsNull (ex.InnerException, "#3");
				Assert.IsNotNull (ex.Message, "#4");
				Assert.AreEqual ("buffer", ex.ParamName, "#5");
			} finally {
				s.Close ();
			}
		}

		[Test] // ReceiveFrom (Byte [], Int32, SocketFlags, ref EndPoint)
		public void ReceiveFrom3_RemoteEP_Null ()
		{
			Socket s = new Socket (AddressFamily.InterNetwork, SocketType.Stream,
				ProtocolType.Tcp);

			byte [] buffer = new byte [5];
			EndPoint remoteEP = null;
			try {
				s.ReceiveFrom (buffer, buffer.Length, (SocketFlags) 666, ref remoteEP);
				Assert.Fail ("#1");
			} catch (ArgumentNullException ex) {
				Assert.AreEqual (typeof (ArgumentNullException), ex.GetType (), "#2");
				Assert.IsNull (ex.InnerException, "#3");
				Assert.IsNotNull (ex.Message, "#4");
				Assert.AreEqual ("remoteEP", ex.ParamName, "#5");
			} finally {
				s.Close ();
			}
		}

		[Test] // ReceiveFrom (Byte [], Int32, SocketFlags, ref EndPoint)
		public void ReceiveFrom3_Size_OutOfRange ()
		{
			Socket s;
			byte [] buffer = new byte [5];
			EndPoint remoteEP = new IPEndPoint (IPAddress.Loopback, 8001);

			// size negative
			s = new Socket (AddressFamily.InterNetwork, SocketType.Stream,
							ProtocolType.Tcp);
			try {
				s.ReceiveFrom (buffer, -1, (SocketFlags) 666, ref remoteEP);
				Assert.Fail ("#A1");
			} catch (ArgumentOutOfRangeException ex) {
				// Specified argument was out of the range of valid values
				Assert.AreEqual (typeof (ArgumentOutOfRangeException), ex.GetType (), "#A2");
				Assert.IsNull (ex.InnerException, "#A3");
				Assert.IsNotNull (ex.Message, "#A4");
				Assert.AreEqual ("size", ex.ParamName, "#A5");
			} finally {
				s.Close ();
			}

			// size > buffer length
			s = new Socket (AddressFamily.InterNetwork, SocketType.Stream,
							ProtocolType.Tcp);
			try {
				s.ReceiveFrom (buffer, (buffer.Length + 1), (SocketFlags) 666,
					ref remoteEP);
				Assert.Fail ("#B1");
			} catch (ArgumentOutOfRangeException ex) {
				// Specified argument was out of the range of valid values
				Assert.AreEqual (typeof (ArgumentOutOfRangeException), ex.GetType (), "#B2");
				Assert.IsNull (ex.InnerException, "#B3");
				Assert.IsNotNull (ex.Message, "#B4");
				Assert.AreEqual ("size", ex.ParamName, "#B5");
			} finally {
				s.Close ();
			}
		}

		[Test] // ReceiveFrom (Byte [], Int32, SocketFlags, ref EndPoint)
		public void ReceiveFrom3_Socket_Closed ()
		{
			Socket s = new Socket (AddressFamily.InterNetwork, SocketType.Stream,
				ProtocolType.Tcp);
			s.Close ();

			EndPoint remoteEP = new IPEndPoint (IPAddress.Loopback, 8001);
			try {
				s.ReceiveFrom ((Byte []) null, -1, (SocketFlags) 666,
					ref remoteEP);
				Assert.Fail ("#1");
			} catch (ObjectDisposedException ex) {
				// Cannot access a disposed object
				Assert.AreEqual (typeof (ObjectDisposedException), ex.GetType (), "#2");
				Assert.IsNull (ex.InnerException, "#3");
				Assert.IsNotNull (ex.Message, "#4");
				Assert.AreEqual (typeof (Socket).FullName, ex.ObjectName, "#5");
			}
		}

		[Test] // ReceiveFrom (Byte [], Int32, Int32, SocketFlags, EndPoint)
		public void ReceiveFrom4_Buffer_Null ()
		{
			Socket s = new Socket (AddressFamily.InterNetwork, SocketType.Stream,
				ProtocolType.Tcp);
			EndPoint remoteEP = new IPEndPoint (IPAddress.Loopback, 8001);

			try {
				s.ReceiveFrom ((Byte []) null, -1, -1, (SocketFlags) 666,
					ref remoteEP);
				Assert.Fail ("#1");
			} catch (ArgumentNullException ex) {
				Assert.AreEqual (typeof (ArgumentNullException), ex.GetType (), "#2");
				Assert.IsNull (ex.InnerException, "#3");
				Assert.IsNotNull (ex.Message, "#4");
				Assert.AreEqual ("buffer", ex.ParamName, "#5");
			}
		}

		[Test] // ReceiveFrom (Byte [], Int32, Int32, SocketFlags, EndPoint)
		public void ReceiveFrom4_Offset_OutOfRange ()
		{
			Socket s;
			byte [] buffer = new byte [5];
			EndPoint remoteEP = new IPEndPoint (IPAddress.Loopback, 8001);

			// offset negative
			s = new Socket (AddressFamily.InterNetwork, SocketType.Stream,
							ProtocolType.Tcp);
			try {
				s.ReceiveFrom (buffer, -1, 0, (SocketFlags) 666,
					ref remoteEP);
				Assert.Fail ("#A1");
			} catch (ArgumentOutOfRangeException ex) {
				// Specified argument was out of the range of valid values
				Assert.AreEqual (typeof (ArgumentOutOfRangeException), ex.GetType (), "#A2");
				Assert.IsNull (ex.InnerException, "#A3");
				Assert.IsNotNull (ex.Message, "#A4");
				Assert.AreEqual ("offset", ex.ParamName, "#A5");
			} finally {
				s.Close ();
			}

			// offset > buffer length
			s = new Socket (AddressFamily.InterNetwork, SocketType.Stream,
							ProtocolType.Tcp);
			try {
				s.ReceiveFrom (buffer, (buffer.Length + 1), 0, (SocketFlags) 666,
					ref remoteEP);
				Assert.Fail ("#B1");
			} catch (ArgumentOutOfRangeException ex) {
				// Specified argument was out of the range of valid values
				Assert.AreEqual (typeof (ArgumentOutOfRangeException), ex.GetType (), "#B2");
				Assert.IsNull (ex.InnerException, "#B3");
				Assert.IsNotNull (ex.Message, "#B4");
				Assert.AreEqual ("offset", ex.ParamName, "#B5");
			} finally {
				s.Close ();
			}
		}

		[Test] // ReceiveFrom (Byte [], Int32, Int32, SocketFlags, ref IPEndPoint)
		public void ReceiveFrom4_RemoteEP_Null ()
		{
			Socket s = new Socket (AddressFamily.InterNetwork, SocketType.Stream,
				ProtocolType.Tcp);
			byte [] buffer = new byte [5];
			EndPoint remoteEP = null;

			try {
				s.ReceiveFrom (buffer, 0, buffer.Length, (SocketFlags) 666, ref remoteEP);
				Assert.Fail ("#1");
			} catch (ArgumentNullException ex) {
				Assert.AreEqual (typeof (ArgumentNullException), ex.GetType (), "#2");
				Assert.IsNull (ex.InnerException, "#3");
				Assert.IsNotNull (ex.Message, "#4");
				Assert.AreEqual ("remoteEP", ex.ParamName, "#5");
			} finally {
				s.Close ();
			}
		}

		[Test] // ReceiveFrom (Byte [], Int32, Int32, SocketFlags, EndPoint)
		public void ReceiveFrom4_Size_OutOfRange ()
		{
			Socket s;
			byte [] buffer = new byte [5];
			EndPoint remoteEP = new IPEndPoint (IPAddress.Loopback, 8001);

			// size negative
			s = new Socket (AddressFamily.InterNetwork, SocketType.Stream,
							ProtocolType.Tcp);
			try {
				s.ReceiveFrom (buffer, 0, -1, (SocketFlags) 666,
					ref remoteEP);
				Assert.Fail ("#A1");
			} catch (ArgumentOutOfRangeException ex) {
				// Specified argument was out of the range of valid values
				Assert.AreEqual (typeof (ArgumentOutOfRangeException), ex.GetType (), "#A2");
				Assert.IsNull (ex.InnerException, "#A3");
				Assert.IsNotNull (ex.Message, "#A4");
				Assert.AreEqual ("size", ex.ParamName, "#A5");
			} finally {
				s.Close ();
			}

			// size > buffer length
			s = new Socket (AddressFamily.InterNetwork, SocketType.Stream,
							ProtocolType.Tcp);
			try {
				s.ReceiveFrom (buffer, 0, (buffer.Length + 1), (SocketFlags) 666,
					ref remoteEP);
				Assert.Fail ("#B1");
			} catch (ArgumentOutOfRangeException ex) {
				// Specified argument was out of the range of valid values
				Assert.AreEqual (typeof (ArgumentOutOfRangeException), ex.GetType (), "#B2");
				Assert.IsNull (ex.InnerException, "#B3");
				Assert.IsNotNull (ex.Message, "#B4");
				Assert.AreEqual ("size", ex.ParamName, "#B5");
			} finally {
				s.Close ();
			}

			// offset + size > buffer length
			s = new Socket (AddressFamily.InterNetwork, SocketType.Stream,
							ProtocolType.Tcp);
			try {
				s.ReceiveFrom (buffer, 2, 4, (SocketFlags) 666, ref remoteEP);
				Assert.Fail ("#C1");
			} catch (ArgumentOutOfRangeException ex) {
				// Specified argument was out of the range of valid values
				Assert.AreEqual (typeof (ArgumentOutOfRangeException), ex.GetType (), "#C2");
				Assert.IsNull (ex.InnerException, "#C3");
				Assert.IsNotNull (ex.Message, "#C4");
				Assert.AreEqual ("size", ex.ParamName, "#C5");
			} finally {
				s.Close ();
			}
		}

		[Test] // ReceiveFrom (Byte [], Int32, Int32, SocketFlags, ref EndPoint)
		public void ReceiveFrom4_Socket_Closed ()
		{
			Socket s = new Socket (AddressFamily.InterNetwork, SocketType.Stream,
				ProtocolType.Tcp);
			s.Close ();

			byte [] buffer = new byte [5];
			EndPoint remoteEP = new IPEndPoint (IPAddress.Loopback, 8001);
			try {
				s.ReceiveFrom (buffer, -1, -1, (SocketFlags) 666,
					ref remoteEP);
				Assert.Fail ("#1");
			} catch (ObjectDisposedException ex) {
				// Cannot access a disposed object
				Assert.AreEqual (typeof (ObjectDisposedException), ex.GetType (), "#2");
				Assert.IsNull (ex.InnerException, "#3");
				Assert.IsNotNull (ex.Message, "#4");
				Assert.AreEqual (typeof (Socket).FullName, ex.ObjectName, "#5");
			}
		}

		[Test]
		public void ReceiveRemoteClosed ()
		{
			Socket sock = new Socket (AddressFamily.InterNetwork,
						  SocketType.Stream,
						  ProtocolType.Tcp);
			sock.Bind (new IPEndPoint (IPAddress.Loopback, 1257));
			sock.Listen (1);
			
			RRCReady.Reset ();
			Thread client_thread = new Thread (new ThreadStart (RRCClientThread));
			client_thread.Start ();
			
			Socket client = sock.Accept ();
			NetworkStream stream = new NetworkStream (client);
			stream.WriteByte (0x00);
			stream.WriteByte (0x00);
			client.Close ();
			sock.Close ();

			RRCReady.WaitOne (1000, false);
			Assert.IsTrue (RRCLastRead);
		}

		//
		// Test case for bug #471580
		[Test]
		public void UdpDoubleBind ()
		{
			Socket s = new Socket (AddressFamily.InterNetwork, SocketType.Dgram, ProtocolType.Udp);
			s.SetSocketOption (SocketOptionLevel.Socket, SocketOptionName.ReuseAddress, 1);
			
			s.Bind (new IPEndPoint (IPAddress.Any, 12345));
			
			Socket ss = new Socket (AddressFamily.InterNetwork, SocketType.Dgram, ProtocolType.Udp);
			ss.SetSocketOption (SocketOptionLevel.Socket, SocketOptionName.ReuseAddress, 1);
			
			ss.Bind (new IPEndPoint (IPAddress.Any, 12345));

			// If we make it this far, we succeeded.
			
			ss.Close ();
			s.Close ();
		}

<<<<<<< HEAD
=======
#if MONOTOUCH
		// when the linker is enabled then reflection won't work and would throw an NRE
		// this is also always true for iOS - so we do not need to poke internals
		static bool SupportsPortReuse ()
		{
			return true;
		}
#else
		static bool? supportsPortReuse;
		static bool SupportsPortReuse ()
		{
			if (supportsPortReuse.HasValue)
				return supportsPortReuse.Value;

			supportsPortReuse = (bool) typeof (Socket).GetMethod ("SupportsPortReuse",
					BindingFlags.Static | BindingFlags.NonPublic)
					.Invoke (null, new object [] {});
			return supportsPortReuse.Value;
		}
#endif

>>>>>>> 9c2cb47f
		// Test case for bug #31557
		[Test]
		public void TcpDoubleBind ()
		{
			using (Socket s = new Socket (AddressFamily.InterNetwork,
						SocketType.Stream, ProtocolType.Tcp))
			using (Socket ss = new Socket (AddressFamily.InterNetwork,
						SocketType.Stream, ProtocolType.Tcp)) {
				s.SetSocketOption (SocketOptionLevel.Socket, SocketOptionName.ReuseAddress, true);

				s.Bind (new IPEndPoint (IPAddress.Any, 12345));
				s.Listen(1);

				ss.SetSocketOption (SocketOptionLevel.Socket, SocketOptionName.ReuseAddress, true);

<<<<<<< HEAD
				ss.Bind (new IPEndPoint (IPAddress.Any, 12345));
				ss.Listen(1);

				// If we make it this far, we succeeded.
=======
				Exception ex = null;
				try {
					ss.Bind (new IPEndPoint (IPAddress.Any, 12345));
					ss.Listen(1);
				} catch (SocketException e) {
					ex = e;
				}

				Assert.AreEqual (SupportsPortReuse (), ex == null);
>>>>>>> 9c2cb47f
			}
		}

		[Test]
		[Category ("NotOnMac")]
                public void ConnectedProperty ()
                {
			TcpListener listener = new TcpListener (IPAddress.Loopback, 23456);
			listener.Start();

			Socket client = new Socket (AddressFamily.InterNetwork, SocketType.Stream, ProtocolType.Tcp);
			client.Connect (IPAddress.Loopback, 23456);
			Socket server = listener.AcceptSocket ();

			try {
				server.EndSend(server.BeginSend (new byte[10], 0, 10, SocketFlags.None, null, null));
				client.Close ();
				try {
					server.EndReceive (server.BeginReceive (new byte[10], 0, 10, SocketFlags.None, null, null));
				} catch {
				}
				Assert.IsTrue (!client.Connected);
				Assert.IsTrue (!server.Connected);
			} finally {
				listener.Stop ();
				client.Close ();
				server.Close ();
			}
		}

		[Test] // GetSocketOption (SocketOptionLevel, SocketOptionName)
		public void GetSocketOption1_Socket_Closed ()
		{
			Socket s = new Socket (AddressFamily.InterNetwork, SocketType.Stream, ProtocolType.Tcp);
			s.Close ();
			try {
				s.GetSocketOption (0, 0);
				Assert.Fail ("#1");
			} catch (ObjectDisposedException ex) {
				// Cannot access a disposed object
				Assert.AreEqual (typeof (ObjectDisposedException), ex.GetType (), "#2");
				Assert.IsNull (ex.InnerException, "#3");
				Assert.IsNotNull (ex.Message, "#4");
				Assert.AreEqual (typeof (Socket).FullName, ex.ObjectName, "#5");
			}
		}

		[Test] // GetSocketOption (SocketOptionLevel, SocketOptionName, Byte [])
		public void GetSocketOption2_OptionValue_Null ()
		{
			Socket s = new Socket (AddressFamily.InterNetwork, SocketType.Stream, ProtocolType.Tcp);
			try {
				s.GetSocketOption (SocketOptionLevel.Socket, SocketOptionName.Linger,
					(byte []) null);
				Assert.Fail ("#1");
				} catch (SocketException ex) {
					// The system detected an invalid pointer address in attempting
					// to use a pointer argument in a call
					Assert.AreEqual (typeof (SocketException), ex.GetType (), "#2");
					Assert.AreEqual (10014, ex.ErrorCode, "#3");
					Assert.IsNull (ex.InnerException, "#4");
					Assert.IsNotNull (ex.Message, "#5");
					Assert.AreEqual (10014, ex.NativeErrorCode, "#6");
					Assert.AreEqual (SocketError.Fault, ex.SocketErrorCode, "#7");
				}
		}

		[Test] // GetSocketOption (SocketOptionLevel, SocketOptionName, Byte [])
		public void GetSocketOption2_Socket_Closed ()
		{
			Socket s = new Socket (AddressFamily.InterNetwork, SocketType.Stream, ProtocolType.Tcp);
			s.Close ();
			try {
				s.GetSocketOption (0, 0, (byte []) null);
				Assert.Fail ("#1");
			} catch (ObjectDisposedException ex) {
				// Cannot access a disposed object
				Assert.AreEqual (typeof (ObjectDisposedException), ex.GetType (), "#2");
				Assert.IsNull (ex.InnerException, "#3");
				Assert.IsNotNull (ex.Message, "#4");
				Assert.AreEqual (typeof (Socket).FullName, ex.ObjectName, "#5");
			}
		}

		[Test] // GetSocketOption (SocketOptionLevel, SocketOptionName, Int32)
		public void GetSocketOption3_Socket_Closed ()
		{
			Socket s = new Socket (AddressFamily.InterNetwork, SocketType.Stream, ProtocolType.Tcp);
			s.Close ();
			try {
				s.GetSocketOption (0, 0, 0);
				Assert.Fail ("#1");
			} catch (ObjectDisposedException ex) {
				// Cannot access a disposed object
				Assert.AreEqual (typeof (ObjectDisposedException), ex.GetType (), "#2");
				Assert.IsNull (ex.InnerException, "#3");
				Assert.IsNotNull (ex.Message, "#4");
				Assert.AreEqual (typeof (Socket).FullName, ex.ObjectName, "#5");
			}
		}

		[Test] // SetSocketOption (SocketOptionLevel, SocketOptionName, Byte [])
		public void SetSocketOption1_DontLinger ()
		{
			using (Socket s = new Socket (AddressFamily.InterNetwork, SocketType.Stream, ProtocolType.Tcp)) {
				s.SetSocketOption (SocketOptionLevel.Socket, SocketOptionName.DontLinger,
					new byte [] { 0x00 });
				s.SetSocketOption (SocketOptionLevel.Socket, SocketOptionName.DontLinger,
					new byte [] { 0x01 });
			}
		}

		[Test] // SetSocketOption (SocketOptionLevel, SocketOptionName, Byte [])
		public void SetSocketOption1_DontLinger_Null ()
		{
			using (Socket s = new Socket (AddressFamily.InterNetwork, SocketType.Stream, ProtocolType.Tcp)) {
				try {
					s.SetSocketOption (SocketOptionLevel.Socket,
						SocketOptionName.DontLinger, (byte []) null);
					Assert.Fail ("#1");
				} catch (SocketException ex) {
					// The system detected an invalid pointer address in attempting
					// to use a pointer argument in a call
					Assert.AreEqual (typeof (SocketException), ex.GetType (), "#2");
					Assert.AreEqual (10014, ex.ErrorCode, "#3");
					Assert.IsNull (ex.InnerException, "#4");
					Assert.IsNotNull (ex.Message, "#5");
					Assert.AreEqual (10014, ex.NativeErrorCode, "#6");
					Assert.AreEqual (SocketError.Fault, ex.SocketErrorCode, "#7");
				}
			}
		}

		[Test] // SetSocketOption (SocketOptionLevel, SocketOptionName, Byte [])
		public void SetSocketOption1_Linger_Null ()
		{
			using (Socket s = new Socket (AddressFamily.InterNetwork, SocketType.Stream, ProtocolType.Tcp)) {
				try {
					s.SetSocketOption (SocketOptionLevel.Socket,
						SocketOptionName.DontLinger, (byte []) null);
					Assert.Fail ("#1");
				} catch (SocketException ex) {
					// The system detected an invalid pointer address in attempting
					// to use a pointer argument in a call
					Assert.AreEqual (typeof (SocketException), ex.GetType (), "#2");
					Assert.AreEqual (10014, ex.ErrorCode, "#3");
					Assert.IsNull (ex.InnerException, "#4");
					Assert.IsNotNull (ex.Message, "#5");
					Assert.AreEqual (10014, ex.NativeErrorCode, "#6");
					Assert.AreEqual (SocketError.Fault, ex.SocketErrorCode, "#7");
				}
			}
		}

		[Test] // SetSocketOption (SocketOptionLevel, SocketOptionName, Byte [])
		public void SetSocketOption1_Socket_Close ()
		{
			Socket s = new Socket (AddressFamily.InterNetwork, SocketType.Stream, ProtocolType.Tcp);
			s.Close ();
			try {
				s.SetSocketOption (SocketOptionLevel.Socket, SocketOptionName.DontLinger,
					new byte [] { 0x00 });
				Assert.Fail ("#1");
			} catch (ObjectDisposedException ex) {
				Assert.AreEqual (typeof (ObjectDisposedException), ex.GetType (), "#2");
				Assert.IsNull (ex.InnerException, "#3");
				Assert.IsNotNull (ex.Message, "#4");
				Assert.AreEqual (typeof (Socket).FullName, ex.ObjectName, "#5");
			}
		}

		[Test] // SetSocketOption (SocketOptionLevel, SocketOptionName, Int32)
		public void SetSocketOption2_DontLinger ()
		{
			using (Socket s = new Socket (AddressFamily.InterNetwork, SocketType.Stream, ProtocolType.Tcp)) {
				s.SetSocketOption (SocketOptionLevel.Socket, SocketOptionName.DontLinger, 0);
				s.SetSocketOption (SocketOptionLevel.Socket, SocketOptionName.DontLinger, 5);
			}
		}

		[Test] // SetSocketOption (SocketOptionLevel, SocketOptionName, Int32)
		[Category ("NotWorking")]
		public void SetSocketOption2_Linger ()
		{
			using (Socket s = new Socket (AddressFamily.InterNetwork, SocketType.Stream, ProtocolType.Tcp)) {
				s.SetSocketOption (SocketOptionLevel.Socket, SocketOptionName.Linger, 0);
				s.SetSocketOption (SocketOptionLevel.Socket, SocketOptionName.Linger, 5);
			}
		}

		[Test] // SetSocketOption (SocketOptionLevel, SocketOptionName, Int32)
		public void SetSocketOption2_Socket_Closed ()
		{
			Socket s = new Socket (AddressFamily.InterNetwork, SocketType.Stream, ProtocolType.Tcp);
			s.Close ();
			try {
				s.SetSocketOption (SocketOptionLevel.Socket, SocketOptionName.DontLinger, 0);
				Assert.Fail ("#1");
			} catch (ObjectDisposedException ex) {
				// Cannot access a disposed object
				Assert.AreEqual (typeof (ObjectDisposedException), ex.GetType (), "#2");
				Assert.IsNull (ex.InnerException, "#3");
				Assert.IsNotNull (ex.Message, "#4");
				Assert.AreEqual (typeof (Socket).FullName, ex.ObjectName, "#5");
			}
		}

		[Test] // SetSocketOption (SocketOptionLevel, SocketOptionName, Object)
		public void SetSocketOption3_AddMembershipIPv4_IPv6MulticastOption ()
		{
			IPAddress mcast_addr = IPAddress.Parse ("239.255.255.250");

			using (Socket s = new Socket (AddressFamily.InterNetwork, SocketType.Dgram, ProtocolType.Udp)) {
				s.Bind (new IPEndPoint (IPAddress.Any, 1901));
				try {
					s.SetSocketOption (SocketOptionLevel.IP, SocketOptionName.AddMembership,
						new IPv6MulticastOption (mcast_addr));
					Assert.Fail ("#1");
				} catch (ArgumentException ex) {
					Assert.AreEqual (typeof (ArgumentException), ex.GetType (), "#2");
					Assert.IsNull (ex.InnerException, "#3");
					Assert.IsNotNull (ex.Message, "#4");
					// The specified value is not a valid 'MulticastOption'
					Assert.IsTrue (ex.Message.IndexOf ("'MulticastOption'") != -1, "#5:" + ex.Message);
					Assert.AreEqual ("optionValue", ex.ParamName, "#6");
				}
			}
		}

		[Test] // SetSocketOption (SocketOptionLevel, SocketOptionName, Object)
		public void SetSocketOption3_AddMembershipIPv4_MulticastOption ()
		{
			IPAddress mcast_addr = IPAddress.Parse ("239.255.255.250");

			using (Socket s = new Socket (AddressFamily.InterNetwork, SocketType.Dgram, ProtocolType.Udp)) {
				s.Bind (new IPEndPoint (IPAddress.Any, 1901));
				s.SetSocketOption (SocketOptionLevel.IP, SocketOptionName.AddMembership,
					new MulticastOption (mcast_addr));
			}
		}

		[Test] // SetSocketOption (SocketOptionLevel, SocketOptionName, Object)
		[Category ("NotWorking")]
		public void SetSocketOption3_AddMembershipIPv4_Socket_NotBound ()
		{
			IPAddress mcast_addr = IPAddress.Parse ("239.255.255.250");

			Socket s = new Socket (AddressFamily.InterNetwork, SocketType.Dgram, ProtocolType.Udp);
			try {
				s.SetSocketOption (SocketOptionLevel.IP, SocketOptionName.AddMembership,
					new MulticastOption (mcast_addr));
				Assert.Fail ("#1");
			} catch (SocketException ex) {
				// An invalid argument was supplied
				Assert.AreEqual (typeof (SocketException), ex.GetType (), "#2");
				Assert.AreEqual (10022, ex.ErrorCode, "#3");
				Assert.IsNull (ex.InnerException, "#4");
				Assert.IsNotNull (ex.Message, "#5");
				Assert.AreEqual (10022, ex.NativeErrorCode, "#6");
				Assert.AreEqual (SocketError.InvalidArgument, ex.SocketErrorCode, "#7");
			} finally {
				s.Close ();
			}
		}

		[Test] // SetSocketOption (SocketOptionLevel, SocketOptionName, Object)
		public void SetSocketOption3_AddMembershipIPv6_IPv6MulticastOption ()
		{
			if (!Socket.OSSupportsIPv6)
				Assert.Ignore ("IPv6 not enabled.");

			IPAddress mcast_addr = IPAddress.Parse ("ff02::1");

			using (Socket s = new Socket (AddressFamily.InterNetworkV6, SocketType.Dgram, ProtocolType.Udp)) {
				s.Bind (new IPEndPoint (IPAddress.IPv6Any, 1902));
				s.SetSocketOption (SocketOptionLevel.IPv6, SocketOptionName.AddMembership,
					new IPv6MulticastOption (mcast_addr));
			}
		}

		[Test] // SetSocketOption (SocketOptionLevel, SocketOptionName, Object)
		public void SetSocketOption3_AddMembershipIPv6_MulticastOption ()
		{
			if (!Socket.OSSupportsIPv6)
				Assert.Ignore ("IPv6 not enabled.");

			IPAddress mcast_addr = IPAddress.Parse ("ff02::1");

			using (Socket s = new Socket (AddressFamily.InterNetworkV6, SocketType.Dgram, ProtocolType.Udp)) {
				s.Bind (new IPEndPoint (IPAddress.IPv6Any, 1902));
				try {
					s.SetSocketOption (SocketOptionLevel.IPv6, SocketOptionName.AddMembership,
						new MulticastOption (mcast_addr));
					Assert.Fail ("#1");
				} catch (ArgumentException ex) {
					Assert.AreEqual (typeof (ArgumentException), ex.GetType (), "#2");
					Assert.IsNull (ex.InnerException, "#3");
					Assert.IsNotNull (ex.Message, "#4");
					// The specified value is not a valid 'IPv6MulticastOption'
					Assert.IsTrue (ex.Message.IndexOf ("'IPv6MulticastOption'") != -1, "#5:" + ex.Message);
					Assert.AreEqual ("optionValue", ex.ParamName, "#6");
				}
			}
		}

		[Test] // SetSocketOption (SocketOptionLevel, SocketOptionName, Object)
		[Category ("NotWorking")]
		public void SetSocketOption3_AddMembershipIPv6_Socket_NotBound ()
		{
			IPAddress mcast_addr = IPAddress.Parse ("ff02::1");

			Socket s = new Socket (AddressFamily.InterNetworkV6, SocketType.Dgram, ProtocolType.Udp);
			try {
				s.SetSocketOption (SocketOptionLevel.IPv6, SocketOptionName.AddMembership,
					new IPv6MulticastOption (mcast_addr));
				Assert.Fail ("#1");
			} catch (SocketException ex) {
				// An invalid argument was supplied
				Assert.AreEqual (typeof (SocketException), ex.GetType (), "#2");
				Assert.AreEqual (10022, ex.ErrorCode, "#3");
				Assert.IsNull (ex.InnerException, "#4");
				Assert.IsNotNull (ex.Message, "#5");
				Assert.AreEqual (10022, ex.NativeErrorCode, "#6");
				Assert.AreEqual (SocketError.InvalidArgument, ex.SocketErrorCode, "#7");
			} finally {
				s.Close ();
			}
		}

		[Test] // SetSocketOption (SocketOptionLevel, SocketOptionName, Object)
		public void SetSocketOption3_DontLinger_Boolean ()
		{
			using (Socket s = new Socket (AddressFamily.InterNetwork, SocketType.Stream, ProtocolType.Tcp)) {
				try {
					s.SetSocketOption (SocketOptionLevel.Socket,
						SocketOptionName.DontLinger, (object) false);
					Assert.Fail ("#1");
				} catch (ArgumentException ex) {
					// The specified value is not valid
					Assert.AreEqual (typeof (ArgumentException), ex.GetType (), "#2");
					Assert.IsNull (ex.InnerException, "#3");
					Assert.IsNotNull (ex.Message, "#4");
					Assert.AreEqual ("optionValue", ex.ParamName, "#5");
				}
			}
		}

		[Test] // SetSocketOption (SocketOptionLevel, SocketOptionName, Object)
		public void SetSocketOption3_DontLinger_Int32 ()
		{
			using (Socket s = new Socket (AddressFamily.InterNetwork, SocketType.Stream, ProtocolType.Tcp)) {
				try {
					s.SetSocketOption (SocketOptionLevel.Socket,
						SocketOptionName.DontLinger, (object) 0);
					Assert.Fail ("#1");
				} catch (ArgumentException ex) {
					// The specified value is not valid
					Assert.AreEqual (typeof (ArgumentException), ex.GetType (), "#2");
					Assert.IsNull (ex.InnerException, "#3");
					Assert.IsNotNull (ex.Message, "#4");
					Assert.AreEqual ("optionValue", ex.ParamName, "#5");
				}
			}
		}

		[Test] // SetSocketOption (SocketOptionLevel, SocketOptionName, Object)
		public void SetSocketOption3_DontLinger_LingerOption ()
		{
			using (Socket s = new Socket (AddressFamily.InterNetwork, SocketType.Stream, ProtocolType.Tcp)) {
				try {
					s.SetSocketOption (SocketOptionLevel.Socket,
						SocketOptionName.DontLinger, new LingerOption (true, 1000));
					Assert.Fail ("#1");
				} catch (ArgumentException ex) {
					Assert.AreEqual (typeof (ArgumentException), ex.GetType (), "#2");
					Assert.IsNull (ex.InnerException, "#3");
					// The specified value is not valid
					Assert.IsNotNull (ex.Message, "#4");
					Assert.AreEqual ("optionValue", ex.ParamName, "#5");
				}
			}
		}

		[Test] // SetSocketOption (SocketOptionLevel, SocketOptionName, Object)
		public void SetSocketOption3_Linger_Boolean ()
		{
			using (Socket s = new Socket (AddressFamily.InterNetwork, SocketType.Stream, ProtocolType.Tcp)) {
				try {
					s.SetSocketOption (SocketOptionLevel.Socket,
						SocketOptionName.Linger, (object) false);
					Assert.Fail ("#1");
				} catch (ArgumentException ex) {
					Assert.AreEqual (typeof (ArgumentException), ex.GetType (), "#2");
					Assert.IsNull (ex.InnerException, "#3");
					// The specified value is not valid
					Assert.IsNotNull (ex.Message, "#4");
					Assert.AreEqual ("optionValue", ex.ParamName, "#5");
				}
			}
		}

		[Test] // SetSocketOption (SocketOptionLevel, SocketOptionName, Object)
		public void SetSocketOption3_Linger_Int32 ()
		{
			using (Socket s = new Socket (AddressFamily.InterNetwork, SocketType.Stream, ProtocolType.Tcp)) {
				try {
					s.SetSocketOption (SocketOptionLevel.Socket,
						SocketOptionName.Linger, (object) 0);
					Assert.Fail ("#1");
				} catch (ArgumentException ex) {
					Assert.AreEqual (typeof (ArgumentException), ex.GetType (), "#2");
					Assert.IsNull (ex.InnerException, "#3");
					// The specified value is not valid
					Assert.IsNotNull (ex.Message, "#4");
					Assert.AreEqual ("optionValue", ex.ParamName, "#5");
				}
			}
		}

		[Test] // SetSocketOption (SocketOptionLevel, SocketOptionName, Object)
		public void SetSocketOption3_Linger_LingerOption ()
		{
			using (Socket s = new Socket (AddressFamily.InterNetwork, SocketType.Stream, ProtocolType.Tcp)) {
				s.SetSocketOption (SocketOptionLevel.Socket, SocketOptionName.Linger,
					new LingerOption (false, 0));
				s.SetSocketOption (SocketOptionLevel.Socket, SocketOptionName.Linger,
					new LingerOption (true, 0));
				s.SetSocketOption (SocketOptionLevel.Socket, SocketOptionName.Linger,
					new LingerOption (false, 1000));
				s.SetSocketOption (SocketOptionLevel.Socket, SocketOptionName.Linger,
					new LingerOption (true, 1000));
			}
		}

		[Test] // SetSocketOption (SocketOptionLevel, SocketOptionName, Object)
		public void SetSocketOption3_DropMembershipIPv4_IPv6MulticastOption ()
		{
			IPAddress mcast_addr = IPAddress.Parse ("239.255.255.250");

			using (Socket s = new Socket (AddressFamily.InterNetwork, SocketType.Dgram, ProtocolType.Udp)) {
				s.Bind (new IPEndPoint (IPAddress.Any, 1901));
				s.SetSocketOption (SocketOptionLevel.IP, SocketOptionName.AddMembership,
					new MulticastOption (mcast_addr));
				try {
					s.SetSocketOption (SocketOptionLevel.IP, SocketOptionName.DropMembership,
						new IPv6MulticastOption (mcast_addr));
					Assert.Fail ("#1");
				} catch (ArgumentException ex) {
					Assert.AreEqual (typeof (ArgumentException), ex.GetType (), "#2");
					Assert.IsNull (ex.InnerException, "#3");
					Assert.IsNotNull (ex.Message, "#4");
					// The specified value is not a valid 'MulticastOption'
					Assert.IsTrue (ex.Message.IndexOf ("'MulticastOption'") != -1, "#5:" + ex.Message);
					Assert.AreEqual ("optionValue", ex.ParamName, "#6");
				}
			}
		}

		[Test] // SetSocketOption (SocketOptionLevel, SocketOptionName, Object)
		public void SetSocketOption3_DropMembershipIPv4_MulticastOption ()
		{
			IPAddress mcast_addr = IPAddress.Parse ("239.255.255.250");

			using (Socket s = new Socket (AddressFamily.InterNetwork, SocketType.Dgram, ProtocolType.Udp)) {
				MulticastOption option = new MulticastOption (mcast_addr);

				s.Bind (new IPEndPoint (IPAddress.Any, 1901));
				s.SetSocketOption (SocketOptionLevel.IP, SocketOptionName.AddMembership,
					option);
				s.SetSocketOption (SocketOptionLevel.IP, SocketOptionName.DropMembership,
					option);
			}
		}

		[Test] // SetSocketOption (SocketOptionLevel, SocketOptionName, Object)
		[Category ("NotWorking")]
		public void SetSocketOption3_DropMembershipIPv4_Socket_NotBound ()
		{
			IPAddress mcast_addr = IPAddress.Parse ("239.255.255.250");

			Socket s = new Socket (AddressFamily.InterNetwork, SocketType.Dgram, ProtocolType.Udp);
			try {
				s.SetSocketOption (SocketOptionLevel.IP, SocketOptionName.DropMembership,
					new MulticastOption (mcast_addr));
				Assert.Fail ("#1");
			} catch (SocketException ex) {
				// An invalid argument was supplied
				Assert.AreEqual (typeof (SocketException), ex.GetType (), "#2");
				Assert.AreEqual (10022, ex.ErrorCode, "#3");
				Assert.IsNull (ex.InnerException, "#4");
				Assert.IsNotNull (ex.Message, "#5");
				Assert.AreEqual (10022, ex.NativeErrorCode, "#6");
				Assert.AreEqual (SocketError.InvalidArgument, ex.SocketErrorCode, "#7");
			} finally {
				s.Close ();
			}
		}

		[Test] // SetSocketOption (SocketOptionLevel, SocketOptionName, Object)
		public void SetSocketOption3_DropMembershipIPv6_IPv6MulticastOption ()
		{
			if (!Socket.OSSupportsIPv6)
				Assert.Ignore ("IPv6 not enabled.");

			using (Socket s = new Socket (AddressFamily.InterNetworkV6, SocketType.Dgram, ProtocolType.Udp)) {
				IPv6MulticastOption option = new IPv6MulticastOption (
					IPAddress.Parse ("ff02::1"));

				s.Bind (new IPEndPoint (IPAddress.IPv6Any, 1902));
				s.SetSocketOption (SocketOptionLevel.IPv6, SocketOptionName.AddMembership,
					option);
				s.SetSocketOption (SocketOptionLevel.IPv6, SocketOptionName.DropMembership,
					option);
			}
		}

		[Test] // SetSocketOption (SocketOptionLevel, SocketOptionName, Object)
		public void SetSocketOption3_DropMembershipIPv6_MulticastOption ()
		{
			if (!Socket.OSSupportsIPv6)
				Assert.Ignore ("IPv6 not enabled.");

			IPAddress mcast_addr = IPAddress.Parse ("ff02::1");

			using (Socket s = new Socket (AddressFamily.InterNetworkV6, SocketType.Dgram, ProtocolType.Udp)) {
				s.Bind (new IPEndPoint (IPAddress.IPv6Any, 1902));
				s.SetSocketOption (SocketOptionLevel.IPv6, SocketOptionName.AddMembership,
					new IPv6MulticastOption (mcast_addr));
				try {
					s.SetSocketOption (SocketOptionLevel.IPv6, SocketOptionName.DropMembership,
						new MulticastOption (mcast_addr));
					Assert.Fail ("#1");
				} catch (ArgumentException ex) {
					Assert.AreEqual (typeof (ArgumentException), ex.GetType (), "#2");
					Assert.IsNull (ex.InnerException, "#3");
					Assert.IsNotNull (ex.Message, "#4");
					// The specified value is not a valid 'IPv6MulticastOption'
					Assert.IsTrue (ex.Message.IndexOf ("'IPv6MulticastOption'") != -1, "#5:" + ex.Message);
					Assert.AreEqual ("optionValue", ex.ParamName, "#6");
				}
			}
		}

		[Test] // SetSocketOption (SocketOptionLevel, SocketOptionName, Object)
		[Category ("NotWorking")]
		public void SetSocketOption3_DropMembershipIPv6_Socket_NotBound ()
		{
			IPAddress mcast_addr = IPAddress.Parse ("ff02::1");

			Socket s = new Socket (AddressFamily.InterNetworkV6, SocketType.Dgram, ProtocolType.Udp);
			try {
				s.SetSocketOption (SocketOptionLevel.IPv6, SocketOptionName.DropMembership,
					new IPv6MulticastOption (mcast_addr));
				Assert.Fail ("#1");
			} catch (SocketException ex) {
				// An invalid argument was supplied
				Assert.AreEqual (typeof (SocketException), ex.GetType (), "#2");
				Assert.AreEqual (10022, ex.ErrorCode, "#3");
				Assert.IsNull (ex.InnerException, "#4");
				Assert.IsNotNull (ex.Message, "#5");
				Assert.AreEqual (10022, ex.NativeErrorCode, "#6");
				Assert.AreEqual (SocketError.InvalidArgument, ex.SocketErrorCode, "#7");
			} finally {
				s.Close ();
			}
		}

		[Test] // SetSocketOption (SocketOptionLevel, SocketOptionName, Object)
		public void SetSocketOption3_OptionValue_Null ()
		{
			using (Socket s = new Socket (AddressFamily.InterNetwork, SocketType.Stream, ProtocolType.Tcp)) {
				try {
					s.SetSocketOption (SocketOptionLevel.Socket,
						SocketOptionName.Linger, (object) null);
					Assert.Fail ("#1");
				} catch (ArgumentNullException ex) {
					Assert.AreEqual (typeof (ArgumentNullException), ex.GetType (), "#2");
					Assert.IsNull (ex.InnerException, "#3");
					Assert.IsNotNull (ex.Message, "#4");
					Assert.AreEqual ("optionValue", ex.ParamName, "#5");
				}
			}
		}

		[Test] // SetSocketOption (SocketOptionLevel, SocketOptionName, Object)
		public void SetSocketOption3_Socket_Closed ()
		{
			Socket s = new Socket (AddressFamily.InterNetwork, SocketType.Stream, ProtocolType.Tcp);
			s.Close ();
			try {
				s.SetSocketOption (SocketOptionLevel.Socket, SocketOptionName.Linger,
					new LingerOption (false, 0));
				Assert.Fail ("#1");
			} catch (ObjectDisposedException ex) {
				// Cannot access a disposed object
				Assert.AreEqual (typeof (ObjectDisposedException), ex.GetType (), "#2");
				Assert.IsNull (ex.InnerException, "#3");
				Assert.IsNotNull (ex.Message, "#4");
				Assert.AreEqual (typeof (Socket).FullName, ex.ObjectName, "#5");
			}
		}

		[Test]
		public void SetSocketOption_MulticastInterfaceIndex_Any ()
		{
			IPAddress ip = IPAddress.Parse ("239.255.255.250");
			int index = 0;
			using (Socket s = new Socket(AddressFamily.InterNetwork, SocketType.Dgram, ProtocolType.Udp))
			{
				s.SetSocketOption(SocketOptionLevel.IP, SocketOptionName.MulticastInterface, IPAddress.HostToNetworkOrder(index));
				s.SetSocketOption(SocketOptionLevel.IP, SocketOptionName.AddMembership, new MulticastOption(ip, index));
			}
		}

		[Test]
		public void SetSocketOption_MulticastInterfaceIndex_Loopback ()
		{
			IPAddress ip = IPAddress.Parse ("239.255.255.250");
			int index = 1;
			using (Socket s = new Socket(AddressFamily.InterNetwork, SocketType.Dgram, ProtocolType.Udp))
			{
				s.SetSocketOption(SocketOptionLevel.IP, SocketOptionName.MulticastInterface, IPAddress.HostToNetworkOrder(index));
				s.SetSocketOption(SocketOptionLevel.IP, SocketOptionName.AddMembership, new MulticastOption(ip, index));
			}
		}

		[Test]
		public void SetSocketOption_MulticastInterfaceIndex_Invalid ()
		{
			IPAddress ip = IPAddress.Parse ("239.255.255.250");
			int index = 31415;
			using (Socket s = new Socket(AddressFamily.InterNetwork, SocketType.Dgram, ProtocolType.Udp))
			{
				try
				{
					s.SetSocketOption(SocketOptionLevel.IP, SocketOptionName.MulticastInterface, IPAddress.HostToNetworkOrder(index));
					Assert.Fail ("#1");
				}
				catch
				{}
				try
				{
					s.SetSocketOption(SocketOptionLevel.IP, SocketOptionName.AddMembership, new MulticastOption(ip, index));
					Assert.Fail ("#2");
				}
				catch
				{}
			}
		}

		[Test]
		public void Shutdown_NoConnect ()
		{
			Socket s = new Socket (AddressFamily.InterNetwork, SocketType.Stream, ProtocolType.Tcp);
			s.Bind (new IPEndPoint (IPAddress.Loopback, 0));
			s.Listen (1);
			try {
				s.Shutdown (SocketShutdown.Both);
				Assert.Fail ("#1");
			} catch (SocketException exc) {
				Assert.AreEqual (10057, exc.ErrorCode, "#2");
			} finally {
				s.Close ();
			}
		}

		[Test]
		[ExpectedException (typeof (NullReferenceException))]
		public void ReceiveAsync_Null ()
		{
			using (Socket s = new Socket (AddressFamily.InterNetwork, SocketType.Stream, ProtocolType.Tcp)) {
				s.ReceiveAsync (null);
			}
		}

		[Test]
		[ExpectedException (typeof (NullReferenceException))]
		public void ReceiveAsync_Default ()
		{
			using (Socket s = new Socket (AddressFamily.InterNetwork, SocketType.Stream, ProtocolType.Tcp)) {
				SocketAsyncEventArgs saea = new SocketAsyncEventArgs ();
				s.ReceiveAsync (saea);
			}
		}


		[Test]
		[ExpectedException (typeof (NullReferenceException))]
		public void ReceiveAsync_NullBuffer ()
		{
			using (Socket s = new Socket (AddressFamily.InterNetwork, SocketType.Stream, ProtocolType.Tcp)) {
				SocketAsyncEventArgs saea = new SocketAsyncEventArgs ();
				saea.SetBuffer (null, 0, 0);
				s.ReceiveAsync (null);
			}
		}

		[Test]
		[ExpectedException (typeof (ObjectDisposedException))]
		public void ReceiveAsync_ClosedSocket ()
		{
			Socket s = new Socket (AddressFamily.InterNetwork, SocketType.Stream, ProtocolType.Tcp);
			s.Close ();
			s.ReceiveAsync (null);
		}

		[Test]
		[ExpectedException (typeof (NullReferenceException))]
		public void SendAsync_Null ()
		{
			using (Socket s = new Socket (AddressFamily.InterNetwork, SocketType.Stream, ProtocolType.Tcp)) {
				s.SendAsync (null);
			}
		}

		[Test]
		[ExpectedException (typeof (NullReferenceException))]
		public void SendAsync_Default ()
		{
			using (Socket s = new Socket (AddressFamily.InterNetwork, SocketType.Stream, ProtocolType.Tcp)) {
				SocketAsyncEventArgs saea = new SocketAsyncEventArgs ();
				s.SendAsync (saea);
			}
		}


		[Test]
		[ExpectedException (typeof (NullReferenceException))]
		public void SendAsync_NullBuffer ()
		{
			using (Socket s = new Socket (AddressFamily.InterNetwork, SocketType.Stream, ProtocolType.Tcp)) {
				SocketAsyncEventArgs saea = new SocketAsyncEventArgs ();
				saea.SetBuffer (null, 0, 0);
				s.SendAsync (null);
			}
		}

		[Test]
		[ExpectedException (typeof (ObjectDisposedException))]
		public void SendAsync_ClosedSocket ()
		{
			Socket s = new Socket (AddressFamily.InterNetwork, SocketType.Stream, ProtocolType.Tcp);
			s.Close ();
			s.SendAsync (null);
		}
		
		[Test]
		public void SendAsyncFile ()
		{
			Socket serverSocket = StartSocketServer ();
			
			Socket clientSocket = new Socket (AddressFamily.InterNetwork, SocketType.Stream, ProtocolType.Tcp);
			clientSocket.Connect (serverSocket.LocalEndPoint);
			clientSocket.NoDelay = true;
						
			// Initialize buffer used to create testing file
			var buffer = new byte [1024];
			for (int i = 0; i < 1024; ++i)
				buffer [i] = (byte) (i % 256);
			
			string temp = Path.GetTempFileName ();
			try {
				// Testing file creation
				using (StreamWriter sw = new StreamWriter (temp)) {
					sw.Write (buffer);
				}

				var m = new ManualResetEvent (false);

				// Async Send File to server
				clientSocket.BeginSendFile(temp, (ar) => {
					Socket client = (Socket) ar.AsyncState;
					client.EndSendFile (ar);
					m.Set ();
				}, clientSocket);

				if (!m.WaitOne (1500))
					throw new TimeoutException ();
				m.Reset ();
			} finally {
				if (File.Exists (temp))
					File.Delete (temp);
					
				clientSocket.Close ();
				serverSocket.Close ();
			}
		}
		
		Socket StartSocketServer ()
		{

			Socket listenSocket = new Socket (AddressFamily.InterNetwork, SocketType.Stream, ProtocolType.Tcp);
			
			listenSocket.Bind (new IPEndPoint (IPAddress.Loopback, 0));
			listenSocket.Listen (1);

			listenSocket.BeginAccept (new AsyncCallback (ReceiveCallback), listenSocket);
			
			return listenSocket;
		}

		public static void ReceiveCallback (IAsyncResult AsyncCall)
		{
			byte[] bytes = new byte [1024];

			Socket listener = (Socket)AsyncCall.AsyncState;
			Socket client = listener.EndAccept (AsyncCall);
 
			client.Receive (bytes, bytes.Length, 0);
			client.Close ();
		}

		[Test]
		public void UdpMulticasTimeToLive ()
		{
			/* see https://bugzilla.xamarin.com/show_bug.cgi?id=36941 */

			using (Socket socket = new Socket (AddressFamily.InterNetwork, SocketType.Dgram, ProtocolType.Udp)) {
				IPEndPoint end_point = new IPEndPoint (IPAddress.Any, 11000);
				socket.SetSocketOption (SocketOptionLevel.Socket, SocketOptionName.ReuseAddress, 1);
				socket.Bind (end_point);
				socket.SetSocketOption (SocketOptionLevel.IP, SocketOptionName.MulticastTimeToLive, 19);
			}
		}
 	}
}
<|MERGE_RESOLUTION|>--- conflicted
+++ resolved
@@ -3495,8 +3495,6 @@
 			s.Close ();
 		}
 
-<<<<<<< HEAD
-=======
 #if MONOTOUCH
 		// when the linker is enabled then reflection won't work and would throw an NRE
 		// this is also always true for iOS - so we do not need to poke internals
@@ -3518,7 +3516,6 @@
 		}
 #endif
 
->>>>>>> 9c2cb47f
 		// Test case for bug #31557
 		[Test]
 		public void TcpDoubleBind ()
@@ -3534,12 +3531,6 @@
 
 				ss.SetSocketOption (SocketOptionLevel.Socket, SocketOptionName.ReuseAddress, true);
 
-<<<<<<< HEAD
-				ss.Bind (new IPEndPoint (IPAddress.Any, 12345));
-				ss.Listen(1);
-
-				// If we make it this far, we succeeded.
-=======
 				Exception ex = null;
 				try {
 					ss.Bind (new IPEndPoint (IPAddress.Any, 12345));
@@ -3549,7 +3540,6 @@
 				}
 
 				Assert.AreEqual (SupportsPortReuse (), ex == null);
->>>>>>> 9c2cb47f
 			}
 		}
 
