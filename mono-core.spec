#
# spec file for package mono-core
#
# Copyright (c) 2014 SUSE LINUX Products GmbH, Nuernberg, Germany.
# Copyright (c) 2014 Xamarin, Inc.
#
# All modifications and additions to the file contributed by third parties
# remain the property of their copyright owners, unless otherwise agreed
# upon. The license for this file, and modifications and additions to the
# file, is the same license as for the pristine package itself (unless the
# license for the pristine package is not an Open Source License, in which
# case the license is the MIT License). An "Open Source License" is a
# license that conforms to the Open Source Definition (Version 1.9)
# published by the Open Source Initiative.

# Please submit bugfixes or comments via http://bugzilla.xamarin.com/
#

%if 0%{?fedora} || 0%{?rhel} || 0%{?centos}
%define ext_man .gz
%else
%{!?ext_man: %define ext_man .gz}
%endif
%define llvm yes
%define sgen yes
%undefine _missing_build_ids_terminate_build

Name:           mono-core
%define __majorver 6.12.0
<<<<<<< HEAD
%define __minorver 90
Version:	%{__majorver}.%{__minorver}
Release:	0.xamarin.3
=======
%define __minorver 107
Version:	%{__majorver}.%{__minorver}
Release:	0.xamarin.8
>>>>>>> ee6e2d3b
Summary:        Cross-platform, Open Source, .NET development framework
License:        LGPL-2.1 and MIT and MS-PL
Group:          Development/Languages/Mono
Url:            http://www.mono-project.com
Source0:        http://download.mono-project.com/sources/mono/mono-%{version}.tar.xz
Patch0:		llvm_llc_opt_default_path.patch
BuildRequires:  autoconf
BuildRequires:  automake
BuildRequires:  bison
BuildRequires:  which
BuildRequires:  cmake
BuildRequires:  krb5-devel
BuildRequires:  gettext
BuildRequires:  fdupes
BuildRequires:  gcc-c++
%define __python3 /usr/bin/python3
%if 0%{?rhel} < 7
BuildRequires:  python34
BuildRequires:  devtoolset-2-toolchain
%else
BuildRequires:  python3
%endif
BuildRequires:  libgdiplus-devel
BuildRequires:  libtool
%if 0%{?fedora} || 0%{?rhel} || 0%{?centos}
BuildRequires:  pkgconfig
BuildRequires:  libX11-devel
%else
BuildRequires:  pkg-config
BuildRequires:  xorg-x11-libX11-devel
%endif
BuildRequires:  zlib-devel
%ifnarch ia64 %arm aarch64 s390
BuildRequires:  valgrind-devel
%endif
%if %llvm == yes
BuildRequires:  mono-llvm-devel
%endif
Provides:       mono = %{version}
Provides:       mono-cairo = %{version}
Provides:       mono-drawing = %{version}
Provides:       mono-ikvm = %{version}
Provides:       mono-posix = %{version}
Provides:       mono-xml-relaxng = %{version}
Provides:       mono-ziplib = %{version}
BuildRoot:      %{_tmppath}/%{name}-%{version}-build
%if %llvm == yes
%if 0%{?fedora} || 0%{?rhel} || 0%{?centos}
Requires:       libmono-llvm0 = %{version}
%else
Recommends:     libmono-llvm0 = %{version}
%endif
%endif
%if 0%{?fedora} || 0%{?rhel} || 0%{?centos}
Requires:       libgdiplus0
%else
Recommends:     libgdiplus0
%endif
Provides:       mono(Commons.Xml.Relaxng) = 1.0.5000.0
Provides:       mono(Commons.Xml.Relaxng) = 2.0.0.0
Provides:       mono(CustomMarshalers) = 1.0.5000.0
Provides:       mono(CustomMarshalers) = 2.0.0.0
Provides:       mono(I18N) = 1.0.5000.0
Provides:       mono(I18N) = 2.0.0.0
Provides:       mono(I18N.West) = 1.0.5000.0
Provides:       mono(I18N.West) = 2.0.0.0
Provides:       mono(ICSharpCode.SharpZipLib) = 0.6.0.0
Provides:       mono(ICSharpCode.SharpZipLib) = 2.6.0.0
Provides:       mono(ICSharpCode.SharpZipLib) = 0.84.0.0
Provides:       mono(ICSharpCode.SharpZipLib) = 2.84.0.0
Provides:       mono(Mono.Cairo) = 1.0.5000.0
Provides:       mono(Mono.Cairo) = 2.0.0.0
Provides:       mono(Mono.CompilerServices.SymbolWriter) = 1.0.5000.0
Provides:       mono(Mono.CompilerServices.SymbolWriter) = 2.0.0.0
Provides:       mono(Mono.Posix) = 1.0.5000.0
Provides:       mono(Mono.Posix) = 2.0.0.0
Provides:       mono(Mono.Security) = 1.0.5000.0
Provides:       mono(Mono.Security) = 2.0.0.0
Provides:       mono(System) = 1.0.5000.0
Provides:       mono(System) = 2.0.0.0
Provides:       mono(System.Configuration) = 1.0.5000.0
Provides:       mono(System.Configuration) = 2.0.0.0
Provides:       mono(System.Security) = 1.0.5000.0
Provides:       mono(System.Security) = 2.0.0.0
Provides:       mono(System.Xml) = 1.0.5000.0
Provides:       mono(System.Xml) = 2.0.0.0
Provides:       mono(mscorlib) = 1.0.5000.0
Provides:       mono(mscorlib) = 2.0.0.0
Provides:       mono(mscorlib) = 4.0.0.0
Provides:	mono(Mono.Configuration.Crypto) = 4.0.0.0

%define debug_package %{nil}

%define _use_internal_dependency_generator 0
%if 0%{?fedora} || 0%{?rhel} || 0%{?centos}
%define __find_provides env sh -c 'filelist=($(cat)) && { printf "%s\\n" "${filelist[@]}" | /usr/lib/rpm/redhat/find-provides && printf "%s\\n" "${filelist[@]}" | prefix=%{buildroot}%{_prefix} %{buildroot}%{_bindir}/mono-find-provides; } | sort | uniq'
%define __find_requires env sh -c 'filelist=($(cat)) && { printf "%s\\n" "${filelist[@]}" | /usr/lib/rpm/redhat/find-requires && printf "%s\\n" "${filelist[@]}" | prefix=%{buildroot}%{_prefix} %{buildroot}%{_bindir}/mono-find-requires; } | grep -v "Mono.Configuration.Crypto" | sort | uniq | grep ^... | sed "s/mono\(System.IO.Compression\).*/mono\(System.IO.Compression\) = 4.0.0.0/" | sed "s/mono\(System.Text.Encoding.CodePages\).*/mono\(System.Text.Encoding.CodePages\) = 4.1.0.0/" | sed "s/mono\(System.Security.Cryptography.Algorithms\).*/mono\(System.Security.Cryptography.Algorithms\) = 4.3.1.0/" | sed "s/mono\(System.Collections.Immutable\).*/mono\(System.Collections.Immutable\) = 1.2.1.0/" | sed "s/mono\(System.Xml.XPath.XDocument\).*/mono\(System.Xml.XPath.XDocument\) = 4.1.1.0/" | sed "s/mono\(System.ValueTuple\).*/mono\(System.ValueTuple\) = 4.0.3.0/" | sed "s/mono\(System.Xml.ReaderWriter\).*/mono\(System.Xml.ReaderWriter\) = 4.0.0.0/" | grep -v "System.Runtime.InteropServices.RuntimeInformation" | grep -v "System.Diagnostics.StackTrace" | grep -v "System.Runtime.Loader" | grep -v "System.Security.AccessControl" | grep -v "System.Diagnostics.Process" | grep -v "System.IO.Pipes.AccessControl" | grep -v "System.Security.Principal.Windows" | grep -v "System.Collection" | grep -v "System.Diagnostics.Debug" | grep -v "System.Globalization" | grep -v "System.IO" | grep -v "System.Linq" | grep -v "System.Linq.Expressions" | grep -v "System.Reflection" | grep -v "System.Runtime" | grep -v "System.Runtime.Extensions" | grep -v "System.Runtime.InteropServices" | grep -v "System.Text.Encoding" | grep -v "System.Text.Encoding.Extensions" | grep -v "System.Threading" | grep -v "System.IO.Pipes.AccessControl" | grep -v "System.Buffers" | grep -v "System.Numerics.Vectors" | grep -v "Mono.Cecil"'
%else
%define __find_provides env sh -c 'filelist=($(cat)) && { printf "%s\\n" "${filelist[@]}" | /usr/lib/rpm/find-provides && printf "%s\\n" "${filelist[@]}" | prefix=%{buildroot}%{_prefix} %{buildroot}%{_bindir}/mono-find-provides; } | sort | uniq'
%define __find_requires env sh -c 'filelist=($(cat)) && { printf "%s\\n" "${filelist[@]}" | /usr/lib/rpm/find-requires && printf "%s\\n" "${filelist[@]}" | prefix=%{buildroot}%{_prefix} %{buildroot}%{_bindir}/mono-find-requires; } | grep -v "Mono.Configuration.Crypto" | sort | uniq | grep ^... | sed "s/mono\(System.IO.Compression\).*/mono\(System.IO.Compression\) = 4.0.0.0/" | sed "s/mono\(System.Text.Encoding.CodePages\).*/mono\(System.Text.Encoding.CodePages\) = 4.1.0.0/" | sed "s/mono\(System.Security.Cryptography.Algorithms\).*/mono\(System.Security.Cryptography.Algorithms\) = 4.3.1.0/" | sed "s/mono\(System.Collections.Immutable\).*/mono\(System.Collections.Immutable\) = 1.2.1.0/" | sed "s/mono\(System.Xml.XPath.XDocument\).*/mono\(System.Xml.XPath.XDocument\) = 4.1.1.0/" | sed "s/mono\(System.ValueTuple\).*/mono\(System.ValueTuple\) = 4.0.3.0/" | sed "s/mono\(System.Xml.ReaderWriter\).*/mono\(System.Xml.ReaderWriter\) = 4.0.0.0/" | grep -v "System.Runtime.InteropServices.RuntimeInformation" | grep -v "System.Diagnostics.StackTrace" | grep -v "System.Runtime.Loader" | grep -v "System.Security.AccessControl" | grep -v "System.Diagnostics.Process" | grep -v "System.IO.Pipes.AccessControl | grep -v "System.Security.Principal.Windows" | grep -v "System.Collection" | grep -v "System.Diagnostics.Debug" | grep -v "System.Globalization" | grep -v "System.IO" | grep -v "System.Linq" | grep -v "System.Linq.Expressions" | grep -v "System.Reflection" | grep -v "System.Runtime" | grep -v "System.Runtime.Extensions" | grep -v "System.Runtime.InteropServices" | grep -v "System.Text.Encoding" | grep -v "System.Text.Encoding.Extensions" | grep -v "System.Threading" | grep -v "System.IO.Pipes.AccessControl" | grep -v "System.Buffers" | grep -v "System.Numerics.Vectors" | grep -v "Mono.Cecil"'
%endif

%description
The Mono Project is an open development initiative that is working to
develop an open source, Unix version of the .NET development platform.
Its objective is to enable Unix developers to build and deploy
cross-platform .NET applications. The project will implement various
technologies that have been submitted to the ECMA for standardization.

%prep
%setup -q -n mono-%{version}
%patch0 -p1

%build
%{?scl:scl enable %{scl} - << \EOF}
./autogen.sh
# These are only needed if there are patches to the runtime
rm -f libgc/libtool.m4
autoreconf --force --install
autoreconf --force --install external/bdwgc
export CFLAGS=" %{optflags} -fno-strict-aliasing"
%ifarch armv7l armv7hl
export MONO_CPU_ARCH="armv7l-thumb"
%endif
%ifarch armv5el
export MONO_CPU_ARCH="armv5el"
%endif
# distro specific configure options
%configure \
  --with-sgen=%{sgen} \
%if %llvm == yes
  --enable-loadedllvm \
  --with-llvm=/usr/lib/mono/llvm/ \
%endif
%ifarch ppc
 --with-sigaltstack=no \
%endif
%ifnarch %ix86 x86_64
  --disable-system-aot \
%endif
  --with-ikvm=yes \
  --with-moonlight=no
make
%{?scl:EOF}

%install
%make_install

# Remove hardcoded lib directory from the config
sed -i s,%{_prefix}/lib/,,g %{buildroot}%{_sysconfdir}/mono/config

# remove .la files (they are generally bad news)
rm -f %{buildroot}%{_libdir}/*.la

# remove Windows-only stuff
rm -rf %{buildroot}%{_prefix}/lib/mono/*/Mono.Security.Win32*
rm -f %{buildroot}%{_libdir}/libMonoSupportW.*

# remove .a files for libraries that are really only for us
rm -f %{buildroot}%{_libdir}/libMonoPosixHelper.a
rm -f %{buildroot}%{_libdir}/libikvm-native.a
rm -f %{buildroot}%{_libdir}/libmono-llvm.a
rm -f %{buildroot}%{_libdir}/libmono-native.a
rm -f %{buildroot}%{_libdir}/libmono-system-native.a

# remove libgc cruft
rm -rf %{buildroot}%{_datadir}/libgc-mono

# remove stuff that we don't package
rm -f %{buildroot}%{_bindir}/cilc
rm -f %{buildroot}%{_mandir}/man1/cilc.1*
rm -f %{buildroot}%{_mandir}/man1/mdb2ppdb.1*
rm -f %{buildroot}%{_prefix}/lib/mono/*/browsercaps-updater.*
rm -f %{buildroot}%{_prefix}/lib/mono/*/culevel.*

# brp-compress doesn't search _mandir
# so we cheat it
ln -s . %{buildroot}%{_prefix}/symlink-for-brp-compress
RPM_BUILD_ROOT=%{buildroot}%{_prefix} /usr/lib/rpm/brp-compress
rm %{buildroot}%{_prefix}/symlink-for-brp-compress

# Fix non-executable-in-bin
chmod +x %{buildroot}%{_bindir}/mono-gdb.py
chmod +x %{buildroot}%{_bindir}/mono-sgen-gdb.py

#ERROR: link target doesn't exist (neither in build root nor in installed system):
rm -rf %{buildroot}%{_prefix}/lib/mono/xbuild/12.0/bin/Microsoft.Build.dll
rm -rf %{buildroot}%{_prefix}/lib/mono/xbuild/12.0/bin/Microsoft.Build.Engine.dll
rm -rf %{buildroot}%{_prefix}/lib/mono/xbuild/12.0/bin/Mono.XBuild.Tasks.dll
rm -rf %{buildroot}%{_prefix}/lib/mono/xbuild/12.0/bin/Microsoft.Build.Framework.dll
rm -rf %{buildroot}%{_prefix}/lib/mono/xbuild/12.0/bin/Microsoft.Build.Tasks.v12.0.dll
rm -rf %{buildroot}%{_prefix}/lib/mono/xbuild/12.0/bin/Microsoft.Build.Utilities.v12.0.dll

%fdupes %{buildroot}%{_prefix}

%find_lang mcs

%if %sgen == no
# installed anyway but not packaged
rm %{buildroot}%{_bindir}/mono-sgen-gdb.py
%endif

%files -f mcs.lang
%defattr(-, root, root)
%doc COPYING.LIB LICENSE NEWS README.md
%config %{_sysconfdir}/mono/2.0/machine.config
%config %{_sysconfdir}/mono/2.0/settings.map
%config %{_sysconfdir}/mono/4.0/machine.config
%config %{_sysconfdir}/mono/4.0/settings.map
%config %{_sysconfdir}/mono/4.5/machine.config
%config %{_sysconfdir}/mono/4.5/settings.map
%config %{_sysconfdir}/mono/config
%dir %{_prefix}/lib/mono
%dir %{_prefix}/lib/mono/4.5
%dir %{_prefix}/lib/mono/4.5/Facades
%dir %{_prefix}/lib/mono/gac
%dir %{_sysconfdir}/mono
%dir %{_sysconfdir}/mono/2.0
%dir %{_sysconfdir}/mono/4.0
%dir %{_sysconfdir}/mono/4.5
%{_bindir}/al
%{_bindir}/al2
%{_bindir}/cert-sync
%{_bindir}/certmgr
%{_bindir}/chktrust
%{_bindir}/crlupdate
%{_bindir}/csc
%{_bindir}/csi
%{_bindir}/vbc
%{_bindir}/csharp
%{_bindir}/dmcs
%{_bindir}/gacutil
%{_bindir}/gacutil2
%{_bindir}/ikdasm
%{_bindir}/mcs
%{_bindir}/mono
%{_bindir}/mono-boehm
%{_bindir}/mono-configuration-crypto
%{_bindir}/mono-hang-watchdog
%if %sgen == yes
%{_bindir}/mono-sgen
%endif
%{_bindir}/mono-test-install
%{_bindir}/mozroots
%{_bindir}/peverify
%{_bindir}/setreg
%{_bindir}/sn
%{_libdir}/libMonoPosixHelper.so*
%{_libdir}/libmono-btls-shared.so*
%{_libdir}/libmono-native.so*
%{_libdir}/libikvm-native.so
%{_mandir}/man1/cert-sync.1%ext_man
%{_mandir}/man1/certmgr.1%ext_man
%{_mandir}/man1/chktrust.1%ext_man
%{_mandir}/man1/crlupdate.1%ext_man
%{_mandir}/man1/csharp.1%ext_man
%{_mandir}/man1/gacutil.1%ext_man
%{_mandir}/man1/mcs.1%ext_man
%{_mandir}/man1/mono-configuration-crypto.1%ext_man
%{_mandir}/man1/mono.1%ext_man
%{_mandir}/man1/mozroots.1%ext_man
%{_mandir}/man1/setreg.1%ext_man
%{_mandir}/man1/sn.1%ext_man
%{_mandir}/man5/mono-config.5%ext_man
%{_prefix}/lib/mono/4.5/System.IO.Compression.FileSystem.dll
%{_prefix}/lib/mono/4.5/System.IO.Compression.dll
%{_prefix}/lib/mono/4.5/al.exe*
%{_prefix}/lib/mono/4.5/al.pdb
%{_prefix}/lib/mono/4.5/cert-sync.exe*
%{_prefix}/lib/mono/4.5/cert-sync.pdb
%{_prefix}/lib/mono/4.5/certmgr.exe*
%{_prefix}/lib/mono/4.5/certmgr.pdb
%{_prefix}/lib/mono/4.5/chktrust.exe*
%{_prefix}/lib/mono/4.5/chktrust.pdb
%{_prefix}/lib/mono/4.5/crlupdate.exe*
%{_prefix}/lib/mono/4.5/crlupdate.pdb
%{_prefix}/lib/mono/4.5/csc.*
%{_prefix}/lib/mono/4.5/csi.*
%{_prefix}/lib/mono/4.5/vbc.*
%{_prefix}/lib/mono/4.5/csharp.exe*
%{_prefix}/lib/mono/4.5/csharp.pdb
%{_prefix}/lib/mono/4.5/gacutil.exe*
%{_prefix}/lib/mono/4.5/gacutil.pdb
%{_prefix}/lib/mono/4.5/ikdasm.exe*
%{_prefix}/lib/mono/4.5/ikdasm.pdb
%{_prefix}/lib/mono/4.5/mcs.exe*
%{_prefix}/lib/mono/4.5/mcs.pdb
%{_prefix}/lib/mono/4.5/mozroots.exe*
%{_prefix}/lib/mono/4.5/mozroots.pdb
%{_prefix}/lib/mono/4.5/setreg.exe*
%{_prefix}/lib/mono/4.5/setreg.pdb
%{_prefix}/lib/mono/4.5/sn.exe*
%{_prefix}/lib/mono/4.5/sn.pdb
%{_prefix}/lib/mono/4.5/Commons.Xml.Relaxng.dll
%{_prefix}/lib/mono/4.5/CustomMarshalers.dll
%{_prefix}/lib/mono/4.5/I18N.West.dll
%{_prefix}/lib/mono/4.5/I18N.dll
%{_prefix}/lib/mono/4.5/ICSharpCode.SharpZipLib.dll
%{_prefix}/lib/mono/4.5/Microsoft.CodeAnalysis.dll*
%{_prefix}/lib/mono/4.5/Microsoft.CodeAnalysis.CSharp.dll*
%{_prefix}/lib/mono/4.5/Microsoft.CodeAnalysis.CSharp.Scripting.dll*
%{_prefix}/lib/mono/4.5/Microsoft.CodeAnalysis.Scripting.dll*
%{_prefix}/lib/mono/4.5/Microsoft.CodeAnalysis.VisualBasic.dll*
%{_prefix}/lib/mono/4.5/Microsoft.CSharp.dll
%{_prefix}/lib/mono/4.5/Microsoft.VisualC.dll
%{_prefix}/lib/mono/4.5/Mono.Btls.Interface.dll
%{_prefix}/lib/mono/4.5/Mono.CSharp.dll
%{_prefix}/lib/mono/4.5/Mono.Cairo.dll
%{_prefix}/lib/mono/4.5/Mono.CompilerServices.SymbolWriter.dll
%{_prefix}/lib/mono/4.5/Mono.Management.dll
%{_prefix}/lib/mono/4.5/Mono.Parallel.dll
%{_prefix}/lib/mono/4.5/Mono.Posix.dll
%{_prefix}/lib/mono/4.5/Mono.Profiler.Log.dll
%{_prefix}/lib/mono/4.5/Mono.Security.dll
%{_prefix}/lib/mono/4.5/Mono.Simd.dll
%{_prefix}/lib/mono/4.5/Mono.Tasklets.dll
%{_prefix}/lib/mono/4.5/System.Configuration.dll
%{_prefix}/lib/mono/4.5/System.Collections.Immutable.dll*
%{_prefix}/lib/mono/4.5/System.Core.dll
%{_prefix}/lib/mono/4.5/System.Drawing.dll
%{_prefix}/lib/mono/4.5/System.Deployment.dll
%{_prefix}/lib/mono/4.5/System.Dynamic.dll
%{_prefix}/lib/mono/4.5/System.Json.dll
%{_prefix}/lib/mono/4.5/System.Json.Microsoft.dll
%{_prefix}/lib/mono/4.5/System.Memory.dll*
%{_prefix}/lib/mono/4.5/System.Net.dll
%{_prefix}/lib/mono/4.5/System.Net.Http.dll
%{_prefix}/lib/mono/4.5/System.Net.Http.Formatting.dll
%{_prefix}/lib/mono/4.5/System.Net.Http.WebRequest.dll
%{_prefix}/lib/mono/4.5/System.Numerics.dll
%{_prefix}/lib/mono/4.5/System.Numerics.Vectors.dll
%{_prefix}/lib/mono/4.5/System.Reflection.Context.dll
%{_prefix}/lib/mono/4.5/System.Reflection.Metadata.dll*
%{_prefix}/lib/mono/4.5/System.Runtime.CompilerServices.Unsafe.dll*
%{_prefix}/lib/mono/4.5/System.Security.dll
%{_prefix}/lib/mono/4.5/System.Threading.Tasks.Dataflow.dll
%{_prefix}/lib/mono/4.5/System.Threading.Tasks.Extensions.dll
%{_prefix}/lib/mono/4.5/System.Web.Mobile.dll
%{_prefix}/lib/mono/4.5/System.Web.RegularExpressions.dll
%{_prefix}/lib/mono/4.5/System.Workflow.Activities.dll
%{_prefix}/lib/mono/4.5/System.Workflow.ComponentModel.dll
%{_prefix}/lib/mono/4.5/System.Workflow.Runtime.dll
%{_prefix}/lib/mono/4.5/System.Windows.dll
%{_prefix}/lib/mono/4.5/System.Xml.Serialization.dll
%{_prefix}/lib/mono/4.5/System.Xml.Linq.dll
%{_prefix}/lib/mono/4.5/System.Xml.dll
%{_prefix}/lib/mono/4.5/System.dll
%{_prefix}/lib/mono/4.5/VBCSCompiler.*
%{_prefix}/lib/mono/4.5/cscompmgd.dll
%{_prefix}/lib/mono/4.5/mscorlib.dll*
%{_prefix}/lib/mono/4.5/mscorlib.pdb
%{_prefix}/lib/mono/4.5/Facades/System*
%{_prefix}/lib/mono/4.5/Facades/Microsoft*
%{_prefix}/lib/mono/4.5/Facades/netstandard*
%{_prefix}/lib/mono/gac/Commons.Xml.Relaxng
%{_prefix}/lib/mono/gac/CustomMarshalers
%{_prefix}/lib/mono/gac/I18N
%{_prefix}/lib/mono/gac/I18N.West
%{_prefix}/lib/mono/gac/ICSharpCode.SharpZipLib
%{_prefix}/lib/mono/gac/Microsoft.CSharp
%{_prefix}/lib/mono/gac/Microsoft.VisualC
%{_prefix}/lib/mono/gac/Mono.Btls.Interface
%{_prefix}/lib/mono/gac/Mono.CSharp
%{_prefix}/lib/mono/gac/Mono.Cairo
%{_prefix}/lib/mono/gac/Mono.Cecil
%{_prefix}/lib/mono/gac/Mono.CompilerServices.SymbolWriter
%{_prefix}/lib/mono/gac/Mono.Management
%{_prefix}/lib/mono/gac/Mono.Parallel
%{_prefix}/lib/mono/gac/Mono.Posix
%{_prefix}/lib/mono/gac/Mono.Profiler.Log
%{_prefix}/lib/mono/gac/Mono.Security
%{_prefix}/lib/mono/gac/Mono.Simd
%{_prefix}/lib/mono/gac/Mono.Tasklets
%{_prefix}/lib/mono/gac/System
%{_prefix}/lib/mono/gac/System.Configuration
%{_prefix}/lib/mono/gac/System.Core
%{_prefix}/lib/mono/gac/System.Drawing
%{_prefix}/lib/mono/gac/System.Deployment
%{_prefix}/lib/mono/gac/System.Dynamic
%{_prefix}/lib/mono/gac/System.Net
%{_prefix}/lib/mono/gac/System.Net.Http
%{_prefix}/lib/mono/gac/System.Net.Http.Formatting
%{_prefix}/lib/mono/gac/System.Net.Http.WebRequest
%{_prefix}/lib/mono/gac/System.Numerics
%{_prefix}/lib/mono/gac/System.Numerics.Vectors
%{_prefix}/lib/mono/gac/System.Reflection.Context
%{_prefix}/lib/mono/gac/System.Security
%{_prefix}/lib/mono/gac/System.Threading.Tasks.Dataflow
%{_prefix}/lib/mono/gac/System.Web.Mobile
%{_prefix}/lib/mono/gac/System.Web.RegularExpressions
%{_prefix}/lib/mono/gac/System.Workflow.Activities
%{_prefix}/lib/mono/gac/System.Workflow.ComponentModel
%{_prefix}/lib/mono/gac/System.Workflow.Runtime
%{_prefix}/lib/mono/gac/System.Windows
%{_prefix}/lib/mono/gac/System.Xml.Serialization
%{_prefix}/lib/mono/gac/System.Xml
%{_prefix}/lib/mono/gac/System.Xml.Linq
%{_prefix}/lib/mono/gac/System.Json
%{_prefix}/lib/mono/gac/System.Json.Microsoft
%{_prefix}/lib/mono/gac/System.IO.Compression.FileSystem
%{_prefix}/lib/mono/gac/System.IO.Compression
%{_prefix}/lib/mono/gac/cscompmgd
%{_prefix}/lib/mono/mono-configuration-crypto

%post 
cert-sync /etc/pki/tls/certs/ca-bundle.crt

%package -n libmono-2_0-1
Summary:        A Library for embedding Mono in your Application
License:        LGPL-2.1
Requires:	libmonosgen-2_0-1
Group:          Development/Libraries/C and C++

%description -n libmono-2_0-1
The Mono Project is an open development initiative that is working to
develop an open source, Unix version of the .NET development platform.
Its objective is to enable Unix developers to build and deploy
cross-platform .NET applications. The project will implement various
technologies that have been submitted to the ECMA for standardization.

A Library for embedding Mono in your Application.

%files -n libmono-2_0-1
%defattr(-, root, root)
%{_libdir}/libmono-2.0.so.1*

%post -n libmono-2_0-1 -p /sbin/ldconfig

%postun -n libmono-2_0-1 -p /sbin/ldconfig

%package -n libmono-2_0-devel
Summary:        Development files for libmono
License:        LGPL-2.1
Group:          Development/Languages/Mono
Requires:       libmono-2_0-1 = %{version}
Requires:       libmonosgen-2_0-devel
Requires:       mono-core = %{version}

%description -n libmono-2_0-devel
The Mono Project is an open development initiative that is working to
develop an open source, Unix version of the .NET development platform.
Its objective is to enable Unix developers to build and deploy
cross-platform .NET applications. The project will implement various
technologies that have been submitted to the ECMA for standardization.

Development files for libmono.

%files -n libmono-2_0-devel
%defattr(-, root, root)
%{_bindir}/mono-gdb.py
%{_includedir}/mono-2.0
%{_datarootdir}/mono-2.0
%{_libdir}/libmono-2.0.so
%{_libdir}/pkgconfig/mono-2.pc

%package -n libmonoboehm-2_0-1
Summary:        A Library for embedding Mono in your Application (Boehm GC)
License:        LGPL-2.1
Group:          Development/Libraries/C and C++

%description -n libmonoboehm-2_0-1
The Mono Project is an open development initiative that is working to
develop an open source, Unix version of the .NET development platform.
Its objective is to enable Unix developers to build and deploy
cross-platform .NET applications. The project will implement various
technologies that have been submitted to the ECMA for standardization.

A Library for embedding Mono in your application using the conservative
Boehm garbage collector.

%files -n libmonoboehm-2_0-1
%defattr(-, root, root)
%{_libdir}/libmonoboehm-2.0.so.*

%post -n libmonoboehm-2_0-1 -p /sbin/ldconfig

%postun -n libmonoboehm-2_0-1 -p /sbin/ldconfig

%package -n libmonoboehm-2_0-devel
Summary:        Development files for libmonoboehm
License:        LGPL-2.1
Group:          Development/Languages/Mono
Requires:       libmono-2_0-devel
Requires:       libmonoboehm-2_0-1 = %{version}
Requires:       mono-core = %{version}

%description -n libmonoboehm-2_0-devel
The Mono Project is an open development initiative that is working to
develop an open source, Unix version of the .NET development platform.
Its objective is to enable Unix developers to build and deploy
cross-platform .NET applications. The project will implement various
technologies that have been submitted to the ECMA for standardization.

Development files for libmonoboehm

%files -n libmonoboehm-2_0-devel
%defattr(-, root, root)
%{_libdir}/libmonoboehm-2.0.so

%if %sgen == yes
%package -n libmonosgen-2_0-1
Summary:        A Library for embedding Mono in your Application (SGen GC)
License:        LGPL-2.1
Group:          Development/Libraries/C and C++

%description -n libmonosgen-2_0-1
The Mono Project is an open development initiative that is working to
develop an open source, Unix version of the .NET development platform.
Its objective is to enable Unix developers to build and deploy
cross-platform .NET applications. The project will implement various
technologies that have been submitted to the ECMA for standardization.

A Library for embedding Mono in your application using the precise SGen
garbage collector.

%files -n libmonosgen-2_0-1
%defattr(-, root, root)
%{_libdir}/libmonosgen-2.0.so.*

%post -n libmonosgen-2_0-1 -p /sbin/ldconfig

%postun -n libmonosgen-2_0-1 -p /sbin/ldconfig

%package -n libmonosgen-2_0-devel
Summary:        Development files for libmonosgen
License:        LGPL-2.1
Group:          Development/Languages/Mono
Requires:       libmono-2_0-devel
Requires:       libmonosgen-2_0-1 = %{version}
Requires:       mono-core = %{version}

%description -n libmonosgen-2_0-devel
The Mono Project is an open development initiative that is working to
develop an open source, Unix version of the .NET development platform.
Its objective is to enable Unix developers to build and deploy
cross-platform .NET applications. The project will implement various
technologies that have been submitted to the ECMA for standardization.

Development files for libmonosgen.

%files -n libmonosgen-2_0-devel
%defattr(-, root, root)
%{_bindir}/mono-sgen-gdb.py
%{_libdir}/libmonosgen-2.0.so
%{_libdir}/pkgconfig/monosgen-2.pc
%endif

%if %llvm == yes
%package -n libmono-llvm0
Summary:        Loadable LLVM libary for mono
License:        LGPL-2.1
Requires:	mono-llvm-tools
Group:          Development/Libraries/C and C++

%description -n libmono-llvm0
The Mono Project is an open development initiative that is working to
develop an open source, Unix version of the .NET development platform.
Its objective is to enable Unix developers to build and deploy
cross-platform .NET applications. The project will implement various
technologies that have been submitted to the ECMA for standardization.

Loadable LLVM libary for mono.

%files -n libmono-llvm0
%defattr(-, root, root)
%{_libdir}/libmono-llvm.so*

%post -n libmono-llvm0 -p /sbin/ldconfig

%postun -n libmono-llvm0 -p /sbin/ldconfig
%endif

%package -n mono-locale-extras
Summary:        Extra locale information
License:        LGPL-2.1
Group:          Development/Languages/Mono
Requires:       mono-core = %{version}
Provides:       mono(I18N.CJK) = 1.0.5000.0
Provides:       mono(I18N.CJK) = 2.0.0.0
Provides:       mono(I18N.MidEast) = 1.0.5000.0
Provides:       mono(I18N.MidEast) = 2.0.0.0
Provides:       mono(I18N.Other) = 1.0.5000.0
Provides:       mono(I18N.Other) = 2.0.0.0
Provides:       mono(I18N.Rare) = 1.0.5000.0
Provides:       mono(I18N.Rare) = 2.0.0.0

%description -n mono-locale-extras
The Mono Project is an open development initiative that is working to
develop an open source, Unix version of the .NET development platform.
Its objective is to enable Unix developers to build and deploy
cross-platform .NET applications. The project will implement various
technologies that have been submitted to the ECMA for standardization.

Extra locale information.

%files -n mono-locale-extras
%defattr(-, root, root)
%{_prefix}/lib/mono/4.5/I18N.CJK.dll
%{_prefix}/lib/mono/4.5/I18N.MidEast.dll
%{_prefix}/lib/mono/4.5/I18N.Other.dll
%{_prefix}/lib/mono/4.5/I18N.Rare.dll
%{_prefix}/lib/mono/gac/I18N.CJK
%{_prefix}/lib/mono/gac/I18N.MidEast
%{_prefix}/lib/mono/gac/I18N.Other
%{_prefix}/lib/mono/gac/I18N.Rare

%package -n mono-data
Summary:        Database connectivity for Mono
License:        LGPL-2.1
Group:          Development/Languages/Mono
Requires:       mono-core = %{version}
Provides:       mono-directory = %{version}
Provides:       mono-ms-enterprise = %{version}
Provides:       mono-novell-directory = %{version}
Provides:       mono(Mono.Data.Tds) = 1.0.5000.0
Provides:       mono(Mono.Data.Tds) = 2.0.0.0
Provides:       mono(Novell.Directory.Ldap) = 1.0.5000.0
Provides:       mono(Novell.Directory.Ldap) = 2.0.0.0
Provides:       mono(System.Data) = 1.0.5000.0
Provides:       mono(System.Data) = 2.0.0.0
Provides:       mono(System.DirectoryServices) = 1.0.5000.0
Provides:       mono(System.DirectoryServices) = 2.0.0.0
Provides:       mono(System.EnterpriseServices) = 1.0.5000.0
Provides:       mono(System.EnterpriseServices) = 2.0.0.0

%description -n mono-data
The Mono Project is an open development initiative that is working to
develop an open source, Unix version of the .NET development platform.
Its objective is to enable Unix developers to build and deploy
cross-platform .NET applications. The project will implement various
technologies that have been submitted to the ECMA for standardization.

Database connectivity for Mono.

%files -n mono-data
%defattr(-, root, root)
%{_bindir}/sqlmetal
%{_bindir}/sqlsharp
%{_mandir}/man1/sqlsharp.1%ext_man
%{_prefix}/lib/mono/4.5/Mono.Data.Tds.dll
%{_prefix}/lib/mono/4.5/Novell.Directory.Ldap.dll
%{_prefix}/lib/mono/4.5/System.Data.DataSetExtensions.dll
%{_prefix}/lib/mono/4.5/System.Data.Linq.dll
%{_prefix}/lib/mono/4.5/System.Data.dll
%{_prefix}/lib/mono/4.5/System.Data.Entity.dll
%{_prefix}/lib/mono/4.5/System.DirectoryServices.dll
%{_prefix}/lib/mono/4.5/System.DirectoryServices.Protocols.dll
%{_prefix}/lib/mono/4.5/System.EnterpriseServices.dll
%{_prefix}/lib/mono/4.5/System.Runtime.Serialization.dll
%{_prefix}/lib/mono/4.5/System.Transactions.dll
%{_prefix}/lib/mono/4.5/WebMatrix.Data.dll
%{_prefix}/lib/mono/4.5/sqlmetal.exe*
%{_prefix}/lib/mono/4.5/sqlmetal.pdb
%{_prefix}/lib/mono/4.5/sqlsharp.exe*
%{_prefix}/lib/mono/4.5/sqlsharp.pdb
%{_prefix}/lib/mono/gac/Mono.Data.Tds
%{_prefix}/lib/mono/gac/Novell.Directory.Ldap
%{_prefix}/lib/mono/gac/System.Data
%{_prefix}/lib/mono/gac/System.Data.Entity
%{_prefix}/lib/mono/gac/System.Data.DataSetExtensions
%{_prefix}/lib/mono/gac/System.Data.Linq
%{_prefix}/lib/mono/gac/System.DirectoryServices
%{_prefix}/lib/mono/gac/System.DirectoryServices.Protocols
%{_prefix}/lib/mono/gac/System.EnterpriseServices
%{_prefix}/lib/mono/gac/System.Runtime.Serialization
%{_prefix}/lib/mono/gac/System.Transactions
%{_prefix}/lib/mono/gac/WebMatrix.Data

%package -n mono-winforms
Summary:        Mono's Windows Forms implementation
License:        LGPL-2.1
Group:          Development/Languages/Mono
Requires:       mono-core = %{version}
Provides:       mono-window-forms = %{version}
Provides:       mono(Accessibility) = 1.0.5000.0
Provides:       mono(Accessibility) = 2.0.0.0
Provides:       mono(System.Design) = 1.0.5000.0
Provides:       mono(System.Design) = 2.0.0.0
Provides:       mono(System.Drawing) = 1.0.5000.0
Provides:       mono(System.Drawing) = 2.0.0.0
Provides:       mono(System.Drawing.Design) = 1.0.5000.0
Provides:       mono(System.Drawing.Design) = 2.0.0.0
Provides:       mono(System.Windows.Forms) = 1.0.5000.0
Provides:       mono(System.Windows.Forms) = 2.0.0.0

%description -n mono-winforms
The Mono Project is an open development initiative that is working to
develop an open source, Unix version of the .NET development platform.
Its objective is to enable Unix developers to build and deploy
cross-platform .NET applications. The project will implement various
technologies that have been submitted to the ECMA for standardization.

Mono's Windows Forms implementation.

%files -n mono-winforms
%defattr(-, root, root)
%{_prefix}/lib/mono/4.5/Accessibility.dll
%{_prefix}/lib/mono/4.5/Mono.WebBrowser.dll
%{_prefix}/lib/mono/4.5/System.Design.dll
%{_prefix}/lib/mono/4.5/System.Drawing.Design.dll
%{_prefix}/lib/mono/4.5/System.Windows.Forms.DataVisualization.dll
%{_prefix}/lib/mono/4.5/System.Windows.Forms.dll
%{_prefix}/lib/mono/gac/Accessibility
%{_prefix}/lib/mono/gac/Mono.WebBrowser
%{_prefix}/lib/mono/gac/System.Design
%{_prefix}/lib/mono/gac/System.Drawing.Design
%{_prefix}/lib/mono/gac/System.Windows.Forms
%{_prefix}/lib/mono/gac/System.Windows.Forms.DataVisualization

%package -n ibm-data-db2
Summary:        Database connectivity for DB2
License:        LGPL-2.1
Group:          Development/Languages/Mono
Requires:       mono-core = %{version}

%description -n ibm-data-db2
The Mono Project is an open development initiative that is working to
develop an open source, Unix version of the .NET development platform.
Its objective is to enable Unix developers to build and deploy
cross-platform .NET applications. The project will implement various
technologies that have been submitted to the ECMA for standardization.

Database connectivity for DB2.

%files -n ibm-data-db2
%defattr(-, root, root)
%{_prefix}/lib/mono/4.5/IBM.Data.DB2.dll
%{_prefix}/lib/mono/gac/IBM.Data.DB2

%package -n mono-extras
Summary:        Extra packages
License:        LGPL-2.1
Group:          Development/Languages/Mono
Requires:       mono-core = %{version}
Provides:       mono-ms-extras = %{version}
Provides:       mono(Mono.Messaging) = 1.0.5000.0
Provides:       mono(Mono.Messaging) = 2.0.0.0
Provides:       mono(Mono.Messaging.RabbitMQ) = 1.0.5000.0
Provides:       mono(Mono.Messaging.RabbitMQ) = 2.0.0.0
Provides:       mono(RabbitMQ.Client) = 1.0.5000.0
Provides:       mono(RabbitMQ.Client) = 2.0.0.0
Provides:       mono(System.Configuration.Install) = 1.0.5000.0
Provides:       mono(System.Configuration.Install) = 2.0.0.0
Provides:       mono(System.Management) = 1.0.5000.0
Provides:       mono(System.Management) = 2.0.0.0
Provides:       mono(System.Messaging) = 1.0.5000.0
Provides:       mono(System.Messaging) = 2.0.0.0
Provides:       mono(System.ServiceProcess) = 1.0.5000.0
Provides:       mono(System.ServiceProcess) = 2.0.0.0
Provides:       mono(mono-service) = 1.0.5000.0
Provides:       mono(mono-service) = 2.0.0.0

%description -n mono-extras
The Mono Project is an open development initiative that is working to
develop an open source, Unix version of the .NET development platform.
Its objective is to enable Unix developers to build and deploy
cross-platform .NET applications. The project will implement various
technologies that have been submitted to the ECMA for standardization.

Extra packages.

%files -n mono-extras
%defattr(-, root, root)
%{_bindir}/mono-service
%{_bindir}/mono-service2
%{_mandir}/man1/mono-service.1%ext_man
%{_prefix}/lib/mono/4.5/installutil.exe*
%{_prefix}/lib/mono/4.5/installutil.pdb
%{_prefix}/lib/mono/4.5/mono-service.exe*
%{_prefix}/lib/mono/4.5/mono-service.pdb
%{_prefix}/lib/mono/4.5/Mono.Messaging.RabbitMQ.dll
%{_prefix}/lib/mono/4.5/Mono.Messaging.dll
%{_prefix}/lib/mono/4.5/RabbitMQ.Client.Apigen.exe*
%{_prefix}/lib/mono/4.5/RabbitMQ.Client.Apigen.pdb
%{_prefix}/lib/mono/4.5/RabbitMQ.Client.dll
%{_prefix}/lib/mono/4.5/System.Configuration.Install.dll
%{_prefix}/lib/mono/4.5/System.Management.dll
%{_prefix}/lib/mono/4.5/System.Messaging.dll
%{_prefix}/lib/mono/4.5/System.Runtime.Caching.dll
%{_prefix}/lib/mono/4.5/System.ServiceProcess.dll
%{_prefix}/lib/mono/4.5/System.Xaml.dll
%{_prefix}/lib/mono/gac/Mono.Messaging
%{_prefix}/lib/mono/gac/Mono.Messaging.RabbitMQ
%{_prefix}/lib/mono/gac/RabbitMQ.Client
%{_prefix}/lib/mono/gac/System.Configuration.Install
%{_prefix}/lib/mono/gac/System.Management
%{_prefix}/lib/mono/gac/System.Messaging
%{_prefix}/lib/mono/gac/System.Runtime.Caching
%{_prefix}/lib/mono/gac/System.ServiceProcess
%{_prefix}/lib/mono/gac/System.Xaml
%{_prefix}/lib/mono/gac/mono-service

%package -n mono-data-sqlite
Summary:        Database connectivity for Mono
License:        LGPL-2.1
Group:          Development/Languages/Mono
Requires:       mono-core = %{version}
Requires:       mono-data = %{version}
Provides:       mono(Mono.Data.Sqlite) = 1.0.5000.0
Provides:       mono(Mono.Data.Sqlite) = 2.0.0.0

%description -n mono-data-sqlite
The Mono Project is an open development initiative that is working to
develop an open source, Unix version of the .NET development platform.
Its objective is to enable Unix developers to build and deploy
cross-platform .NET applications. The project will implement various
technologies that have been submitted to the ECMA for standardization.

Database connectivity for Mono.

%files -n mono-data-sqlite
%defattr(-, root, root)
%{_prefix}/lib/mono/4.5/Mono.Data.Sqlite.dll
%{_prefix}/lib/mono/gac/Mono.Data.Sqlite

%package -n mono-wcf
Summary:        Mono implementation of WCF, Windows Communication Foundation
License:        MIT and MS-PL
Group:          Development/Languages/Mono
Requires:       mono-core = %{version}

%description -n mono-wcf
The Mono Project is an open development initiative that is working to
develop an open source, Unix version of the .NET development platform.
Its objective is to enable Unix developers to build and deploy
cross-platform .NET applications. The project will implement various
technologies that have been submitted to the ECMA for standardization.

Mono implementation of WCF, Windows Communication Foundation

%files -n mono-wcf
%defattr(-, root, root)
%{_bindir}/svcutil
%{_libdir}/pkgconfig/wcf.pc
%{_prefix}/lib/mono/4.5/System.Data.Services.dll
%{_prefix}/lib/mono/4.5/System.IdentityModel.Selectors.dll
%{_prefix}/lib/mono/4.5/System.IdentityModel.dll
%{_prefix}/lib/mono/4.5/System.Runtime.DurableInstancing.dll
%{_prefix}/lib/mono/4.5/System.ServiceModel.Activation.dll
%{_prefix}/lib/mono/4.5/System.ServiceModel.Discovery.dll
%{_prefix}/lib/mono/4.5/System.ServiceModel.Internals.dll
%{_prefix}/lib/mono/4.5/System.ServiceModel.Routing.dll
%{_prefix}/lib/mono/4.5/System.ServiceModel.Web.dll
%{_prefix}/lib/mono/4.5/System.ServiceModel.dll
%{_prefix}/lib/mono/4.5/SMDiagnostics.dll
%{_prefix}/lib/mono/4.5/svcutil.exe*
%{_prefix}/lib/mono/4.5/svcutil.pdb
%{_prefix}/lib/mono/gac/System.Data.Services
%{_prefix}/lib/mono/gac/System.IdentityModel
%{_prefix}/lib/mono/gac/System.IdentityModel.Selectors
%{_prefix}/lib/mono/gac/System.Runtime.DurableInstancing
%{_prefix}/lib/mono/gac/System.ServiceModel
%{_prefix}/lib/mono/gac/System.ServiceModel.Activation
%{_prefix}/lib/mono/gac/System.ServiceModel.Discovery
%{_prefix}/lib/mono/gac/System.ServiceModel.Internals
%{_prefix}/lib/mono/gac/System.ServiceModel.Routing
%{_prefix}/lib/mono/gac/System.ServiceModel.Web
%{_prefix}/lib/mono/gac/SMDiagnostics

%package -n mono-winfxcore
Summary:        Mono implementation of core WinFX APIs
License:        MIT and MS-PL
Group:          Development/Languages/Mono
Requires:       mono-core = %{version}

%description -n mono-winfxcore
The Mono Project is an open development initiative that is working to
develop an open source, Unix version of the .NET development platform.
Its objective is to enable Unix developers to build and deploy
cross-platform .NET applications. The project will implement various
technologies that have been submitted to the ECMA for standardization.

Mono implementation of core WinFX APIs

%files -n mono-winfxcore
%defattr(-, root, root)
%{_prefix}/lib/mono/4.5/System.Data.Services.Client.dll*
%{_prefix}/lib/mono/4.5/WindowsBase.dll*
%{_prefix}/lib/mono/gac/System.Data.Services.Client
%{_prefix}/lib/mono/gac/WindowsBase

%package -n mono-web
Summary:        Mono implementation of ASP
License:        MIT and MS-PL
Group:          Development/Languages/Mono
Requires:       mono-core = %{version}
Provides:       mono-remoting = %{version}
Provides:       mono-web-forms = %{version}
Provides:       mono-web-services = %{version}
Provides:       mono(Mono.Http) = 1.0.5000.0
Provides:       mono(Mono.Http) = 2.0.0.0
Provides:       mono(System.Runtime.Remoting) = 1.0.5000.0
Provides:       mono(System.Runtime.Remoting) = 2.0.0.0
Provides:       mono(System.Runtime.Serialization.Formatters.Soap) = 1.0.5000.0
Provides:       mono(System.Runtime.Serialization.Formatters.Soap) = 2.0.0.0
Provides:       mono(System.Web) = 1.0.5000.0
Provides:       mono(System.Web) = 2.0.0.0
Provides:       mono(System.Web.Razor) = 2.0.0.0
Provides:       mono(System.Web.Services) = 1.0.5000.0
Provides:       mono(System.Web.Services) = 2.0.0.0
Provides:       mono(System.Web.WebPages.Deployment) = 2.1.0.0
Provides:       mono(System.Web.WebPages.Razor) = 2.0.0.0

%description -n mono-web
The Mono Project is an open development initiative that is working to
develop an open source, Unix version of the .NET development platform.
Its objective is to enable Unix developers to build and deploy
cross-platform .NET applications. The project will implement various
technologies that have been submitted to the ECMA for standardization.

Mono implementation of ASP.NET, Remoting and Web Services.

%files -n mono-web
%defattr(-, root, root)
%config %{_sysconfdir}/mono/2.0/Browsers
%config %{_sysconfdir}/mono/2.0/DefaultWsdlHelpGenerator.aspx
%config %{_sysconfdir}/mono/2.0/web.config
%config %{_sysconfdir}/mono/4.0/Browsers
%config %{_sysconfdir}/mono/4.0/DefaultWsdlHelpGenerator.aspx
%config %{_sysconfdir}/mono/4.0/web.config
%config %{_sysconfdir}/mono/4.5/Browsers
%config %{_sysconfdir}/mono/4.5/DefaultWsdlHelpGenerator.aspx
%config %{_sysconfdir}/mono/4.5/web.config
%config %{_sysconfdir}/mono/browscap.ini
%config %{_sysconfdir}/mono/mconfig/config.xml
%dir %{_sysconfdir}/mono/mconfig
%{_bindir}/disco
%{_bindir}/mconfig
%{_bindir}/soapsuds
%{_bindir}/wsdl
%{_bindir}/wsdl2
%{_bindir}/xsd
%{_libdir}/pkgconfig/aspnetwebstack.pc
%{_mandir}/man1/disco.1%ext_man
%{_mandir}/man1/mconfig.1%ext_man
%{_mandir}/man1/soapsuds.1%ext_man
%{_mandir}/man1/wsdl.1%ext_man
%{_mandir}/man1/xsd.1%ext_man
%{_prefix}/lib/mono/4.5/Mono.Http.dll
%{_prefix}/lib/mono/4.5/System.ComponentModel.Composition.dll
%{_prefix}/lib/mono/4.5/System.ComponentModel.DataAnnotations.dll
%{_prefix}/lib/mono/4.5/System.Runtime.Remoting.dll
%{_prefix}/lib/mono/4.5/System.Runtime.Serialization.Formatters.Soap.dll
%{_prefix}/lib/mono/4.5/System.Web.Abstractions.dll
%{_prefix}/lib/mono/4.5/System.Web.ApplicationServices.dll
%{_prefix}/lib/mono/4.5/System.Web.Http.dll
%{_prefix}/lib/mono/4.5/System.Web.Http.SelfHost.dll
%{_prefix}/lib/mono/4.5/System.Web.Http.WebHost.dll
%{_prefix}/lib/mono/4.5/System.Web.Routing.dll
%{_prefix}/lib/mono/4.5/System.Web.Razor.dll
%{_prefix}/lib/mono/4.5/System.Web.Services.dll
%{_prefix}/lib/mono/4.5/System.Web.WebPages.Deployment.dll
%{_prefix}/lib/mono/4.5/System.Web.WebPages.Razor.dll
%{_prefix}/lib/mono/4.5/System.Web.WebPages.dll
%{_prefix}/lib/mono/4.5/System.Web.dll
%{_prefix}/lib/mono/4.5/disco.exe*
%{_prefix}/lib/mono/4.5/disco.pdb
%{_prefix}/lib/mono/4.5/mconfig.exe*
%{_prefix}/lib/mono/4.5/mconfig.pdb
%{_prefix}/lib/mono/4.5/soapsuds.exe*
%{_prefix}/lib/mono/4.5/soapsuds.pdb
%{_prefix}/lib/mono/4.5/wsdl.exe*
%{_prefix}/lib/mono/4.5/wsdl.pdb
%{_prefix}/lib/mono/4.5/xsd.exe*
%{_prefix}/lib/mono/4.5/xsd.pdb
%{_prefix}/lib/mono/4.5/Microsoft.Web.Infrastructure.dll
%{_prefix}/lib/mono/gac/Microsoft.Web.Infrastructure
%{_prefix}/lib/mono/gac/Mono.Http
%{_prefix}/lib/mono/gac/System.ComponentModel.Composition
%{_prefix}/lib/mono/gac/System.ComponentModel.DataAnnotations
%{_prefix}/lib/mono/gac/System.Runtime.Remoting
%{_prefix}/lib/mono/gac/System.Runtime.Serialization.Formatters.Soap
%{_prefix}/lib/mono/gac/System.Web
%{_prefix}/lib/mono/gac/System.Web.Abstractions
%{_prefix}/lib/mono/gac/System.Web.ApplicationServices
%{_prefix}/lib/mono/gac/System.Web.Http
%{_prefix}/lib/mono/gac/System.Web.Http.SelfHost
%{_prefix}/lib/mono/gac/System.Web.Http.WebHost
%{_prefix}/lib/mono/gac/System.Web.Routing
%{_prefix}/lib/mono/gac/System.Web.Razor
%{_prefix}/lib/mono/gac/System.Web.Services
%{_prefix}/lib/mono/gac/System.Web.WebPages.Deployment
%{_prefix}/lib/mono/gac/System.Web.WebPages.Razor
%{_prefix}/lib/mono/gac/System.Web.WebPages

%package -n mono-mvc
Summary:        Mono implementation of ASP
License:        MIT and MS-PL
Group:          Development/Languages/Mono
Requires:       mono-core = %{version}

%description -n mono-mvc
The Mono Project is an open development initiative that is working to
develop an open source, Unix version of the .NET development platform.
Its objective is to enable Unix developers to build and deploy
cross-platform .NET applications. The project will implement various
technologies that have been submitted to the ECMA for standardization.

Mono implementation of ASP.NET MVC.

%files -n mono-mvc
%defattr(-, root, root)
%{_libdir}/pkgconfig/system.web.extensions.design_1.0.pc
%{_libdir}/pkgconfig/system.web.extensions_1.0.pc
%{_libdir}/pkgconfig/system.web.mvc.pc
%{_libdir}/pkgconfig/system.web.mvc2.pc
%{_libdir}/pkgconfig/system.web.mvc3.pc
%{_prefix}/lib/mono/4.5/System.Web.DynamicData.dll
%{_prefix}/lib/mono/4.5/System.Web.Extensions.Design.dll
%{_prefix}/lib/mono/4.5/System.Web.Extensions.dll
%{_prefix}/lib/mono/4.5/System.Web.Mvc.dll
%{_prefix}/lib/mono/gac/System.Web.DynamicData
%{_prefix}/lib/mono/gac/System.Web.Extensions
%{_prefix}/lib/mono/gac/System.Web.Extensions.Design
%{_prefix}/lib/mono/gac/System.Web.Mvc

%package -n mono-data-oracle
Summary:        Database connectivity for Mono
License:        LGPL-2.1
Group:          Development/Languages/Mono
Requires:       mono-core = %{version}
Requires:       mono-data = %{version}
Provides:       mono(System.Data.OracleClient) = 1.0.5000.0
Provides:       mono(System.Data.OracleClient) = 2.0.0.0

%description -n mono-data-oracle
The Mono Project is an open development initiative that is working to
develop an open source, Unix version of the .NET development platform.
Its objective is to enable Unix developers to build and deploy
cross-platform .NET applications. The project will implement various
technologies that have been submitted to the ECMA for standardization.

Database connectivity for Mono.

%files -n mono-data-oracle
%defattr(-, root, root)
%{_prefix}/lib/mono/4.5/System.Data.OracleClient.dll
%{_prefix}/lib/mono/gac/System.Data.OracleClient

%package -n mono-devel
Summary:        Mono development tools
License:        LGPL-2.1
Group:          Development/Languages/Mono
Requires:       libgdiplus-devel
Requires:       mono-core = %{version}
# Required because they are referenced by .pc files
Requires:       mono-data = %{version}
Requires:       mono-data-oracle = %{version}
Requires:       mono-extras = %{version}
Requires:       mono-web = %{version}
Requires:       mono-winforms = %{version}
Requires:       pkgconfig
Provides:       mono-xbuild = %{version}
# We build natively on ppc64 now
%ifarch ppc64
Provides:       mono-biarchcompat = %{version}
%endif
Provides:       mono(PEAPI) = 1.0.5000.0
Provides:       mono(PEAPI) = 2.0.0.0
Provides:       mono(resgen) = 1.0.5000.0
Provides:       mono(resgen) = 2.0.0.0

%description -n mono-devel
The Mono Project is an open development initiative that is working to
develop an open source, Unix version of the .NET development platform.
Its objective is to enable Unix developers to build and deploy
cross-platform .NET applications. This package contains compilers and
other tools needed to develop .NET applications.

Mono development tools.

%post -n mono-devel -p /sbin/ldconfig

%postun -n mono-devel -p /sbin/ldconfig

%files -n mono-devel
%defattr(-, root, root)
%{_bindir}/aprofutil
%{_bindir}/caspol
%{_bindir}/ccrewrite
%{_bindir}/cccheck
%{_bindir}/cert2spc
%{_bindir}/dtd2rng
%{_bindir}/dtd2xsd
%{_bindir}/genxs
%{_bindir}/httpcfg
%{_bindir}/ilasm
%{_bindir}/illinkanalyzer
%{_bindir}/installvst
%{_bindir}/lc
%{_bindir}/macpack
%{_bindir}/makecert
%{_bindir}/mdbrebase
%{_bindir}/mkbundle
%{_bindir}/mono-api-info
%{_bindir}/mono-api-html
%{_bindir}/mono-cil-strip
%{_bindir}/mono-find-provides
%{_bindir}/mono-find-requires
%{_bindir}/mono-heapviz
%{_bindir}/mono-package-runtime
%{_bindir}/mono-shlib-cop
%{_bindir}/mono-symbolicate
%{_bindir}/mono-xmltool
%{_bindir}/monodis
%{_bindir}/monolinker
%{_bindir}/monop
%{_bindir}/monop2
%{_bindir}/mprof-report
%{_bindir}/pdb2mdb
%{_bindir}/pedump
%{_bindir}/permview
%{_bindir}/resgen
%{_bindir}/resgen2
%{_bindir}/secutil
%{_bindir}/sgen
%{_bindir}/sgen-grep-binprot
%{_bindir}/signcode
%{_bindir}/xbuild
%dir %{_datadir}/mono-2.0
%dir %{_datadir}/mono-2.0/mono
%dir %{_datadir}/mono-2.0/mono/cil
%{_datadir}/mono-2.0/mono/cil/cil-opcodes.xml
%{_datadir}/mono-2.0/mono/profiler/mono-profiler-coverage.suppression
%{_libdir}/libmono-profiler-*.*
%{_libdir}/pkgconfig/cecil.pc
%{_libdir}/pkgconfig/dotnet.pc
%{_libdir}/pkgconfig/dotnet35.pc
%{_libdir}/pkgconfig/mono-cairo.pc
%{_libdir}/pkgconfig/mono-lineeditor.pc
%{_libdir}/pkgconfig/mono-options.pc
%{_libdir}/pkgconfig/mono.pc
%{_libdir}/pkgconfig/xbuild12.pc
%{_mandir}/man1/al.1%ext_man
%{_mandir}/man1/aprofutil.1%ext_man
%{_mandir}/man1/ccrewrite.1%ext_man
%{_mandir}/man1/cccheck.1%ext_man
%{_mandir}/man1/cert2spc.1%ext_man
%{_mandir}/man1/dtd2xsd.1%ext_man
%{_mandir}/man1/genxs.1%ext_man
%{_mandir}/man1/httpcfg.1%ext_man
%{_mandir}/man1/ilasm.1%ext_man
%{_mandir}/man1/illinkanalyzer.1%ext_man
%{_mandir}/man1/lc.1%ext_man
%{_mandir}/man1/macpack.1%ext_man
%{_mandir}/man1/makecert.1%ext_man
%{_mandir}/man1/mkbundle.1%ext_man
%{_mandir}/man1/mono-api-info.1%ext_man
%{_mandir}/man1/mono-cil-strip.1%ext_man
%{_mandir}/man1/mono-profilers.1%ext_man
%{_mandir}/man1/mono-shlib-cop.1%ext_man
%{_mandir}/man1/mono-symbolicate.1%ext_man
%{_mandir}/man1/mono-xmltool.1%ext_man
%{_mandir}/man1/monodis.1%ext_man
%{_mandir}/man1/monolinker.1%ext_man
%{_mandir}/man1/monop.1%ext_man
%{_mandir}/man1/mprof-report.1%ext_man
%{_mandir}/man1/pdb2mdb.1%ext_man
%{_mandir}/man1/permview.1%ext_man
%{_mandir}/man1/resgen.1%ext_man
%{_mandir}/man1/secutil.1%ext_man
%{_mandir}/man1/sgen.1%ext_man
%{_mandir}/man1/signcode.1%ext_man
%{_mandir}/man1/xbuild.1%ext_man
%{_prefix}/lib/mono-source-libs
%{_prefix}/lib/mono/4.0
%{_prefix}/lib/mono/4.8-api
%{_prefix}/lib/mono/4.7.2-api
%{_prefix}/lib/mono/4.7.1-api
%{_prefix}/lib/mono/4.7-api
%{_prefix}/lib/mono/4.6.2-api
%{_prefix}/lib/mono/4.6.1-api
%{_prefix}/lib/mono/4.6-api
%{_prefix}/lib/mono/4.5.2-api
%{_prefix}/lib/mono/4.5.1-api
%{_prefix}/lib/mono/4.5-api
%{_prefix}/lib/mono/4.0-api
%{_prefix}/lib/mono/3.5-api
%{_prefix}/lib/mono/2.0-api
%{_prefix}/lib/mono/4.5/Microsoft.Build.dll
%{_prefix}/lib/mono/4.5/Microsoft.Build.Engine.dll
%{_prefix}/lib/mono/4.5/Microsoft.Build.Framework.dll
%{_prefix}/lib/mono/4.5/Microsoft.Build.Tasks.v4.0.dll
%{_prefix}/lib/mono/4.5/Microsoft.Build.Utilities.v4.0.dll
%{_prefix}/lib/mono/4.5/Mono.Debugger.Soft.dll
%{_prefix}/lib/mono/4.5/Mono.CodeContracts.dll
%{_prefix}/lib/mono/4.5/PEAPI.dll
%{_prefix}/lib/mono/4.5/aprofutil.exe*
%{_prefix}/lib/mono/4.5/aprofutil.pdb
%{_prefix}/lib/mono/4.5/caspol.exe*
%{_prefix}/lib/mono/4.5/caspol.pdb
%{_prefix}/lib/mono/4.5/cccheck.exe*
%{_prefix}/lib/mono/4.5/cccheck.pdb
%{_prefix}/lib/mono/4.5/ccrewrite.exe*
%{_prefix}/lib/mono/4.5/ccrewrite.pdb
%{_prefix}/lib/mono/4.5/cert2spc.exe*
%{_prefix}/lib/mono/4.5/cert2spc.pdb
%{_prefix}/lib/mono/4.5/dtd2rng.exe*
%{_prefix}/lib/mono/4.5/dtd2rng.pdb
%{_prefix}/lib/mono/4.5/dtd2xsd.exe*
%{_prefix}/lib/mono/4.5/dtd2xsd.pdb
%{_prefix}/lib/mono/4.5/genxs.exe*
%{_prefix}/lib/mono/4.5/genxs.pdb
%{_prefix}/lib/mono/4.5/httpcfg.exe*
%{_prefix}/lib/mono/4.5/httpcfg.pdb
%{_prefix}/lib/mono/4.5/ictool.exe*
%{_prefix}/lib/mono/4.5/ictool.pdb
%{_prefix}/lib/mono/4.5/ilasm.exe*
%{_prefix}/lib/mono/4.5/ilasm.pdb
%{_prefix}/lib/mono/4.5/illinkanalyzer.exe*
%{_prefix}/lib/mono/4.5/illinkanalyzer.pdb
%{_prefix}/lib/mono/4.5/installvst.exe*
%{_prefix}/lib/mono/4.5/installvst.pdb
%{_prefix}/lib/mono/4.5/lc.exe*
%{_prefix}/lib/mono/4.5/lc.pdb
%{_prefix}/lib/mono/4.5/macpack.exe*
%{_prefix}/lib/mono/4.5/macpack.pdb
%{_prefix}/lib/mono/4.5/makecert.exe*
%{_prefix}/lib/mono/4.5/makecert.pdb
%{_prefix}/lib/mono/4.5/mdbrebase.exe*
%{_prefix}/lib/mono/4.5/mdbrebase.pdb
%{_prefix}/lib/mono/4.5/mkbundle.exe*
%{_prefix}/lib/mono/4.5/mkbundle.pdb
%{_prefix}/lib/mono/4.5/mono-api-info.exe*
%{_prefix}/lib/mono/4.5/mono-api-info.pdb
%{_prefix}/lib/mono/4.5/mono-api-diff.exe*
%{_prefix}/lib/mono/4.5/mono-api-diff.pdb
%{_prefix}/lib/mono/4.5/mono-api-html.exe*
%{_prefix}/lib/mono/4.5/mono-api-html.pdb
%{_prefix}/lib/mono/4.5/mono-cil-strip.exe*
%{_prefix}/lib/mono/4.5/mono-cil-strip.pdb
%{_prefix}/lib/mono/4.5/mono-shlib-cop.exe*
%{_prefix}/lib/mono/4.5/mono-shlib-cop.pdb
%{_prefix}/lib/mono/4.5/mono-xmltool.exe*
%{_prefix}/lib/mono/4.5/mono-xmltool.pdb
%{_prefix}/lib/mono/4.5/monolinker.*
%{_prefix}/lib/mono/4.5/monop.exe*
%{_prefix}/lib/mono/4.5/monop.pdb
%{_prefix}/lib/mono/4.5/pdb2mdb.exe*
%{_prefix}/lib/mono/4.5/pdb2mdb.pdb
%{_prefix}/lib/mono/4.5/permview.exe*
%{_prefix}/lib/mono/4.5/permview.pdb
%{_prefix}/lib/mono/4.5/resgen.exe*
%{_prefix}/lib/mono/4.5/resgen.pdb
%{_prefix}/lib/mono/4.5/secutil.exe*
%{_prefix}/lib/mono/4.5/secutil.pdb
%{_prefix}/lib/mono/4.5/sgen.exe*
%{_prefix}/lib/mono/4.5/sgen.pdb
%{_prefix}/lib/mono/4.5/signcode.exe*
%{_prefix}/lib/mono/4.5/signcode.pdb
%{_prefix}/lib/mono/4.5/*symbolicate.exe*
%{_prefix}/lib/mono/4.5/*symbolicate.pdb
%{_prefix}/lib/mono/4.5/xbuild.exe*
%{_prefix}/lib/mono/4.5/xbuild.pdb
%{_prefix}/lib/mono/4.5/xbuild.rsp
%{_prefix}/lib/mono/4.5/MSBuild/
%{_prefix}/lib/mono/4.5/Microsoft.Build.xsd
%{_prefix}/lib/mono/4.5/Microsoft.CSharp.targets
%{_prefix}/lib/mono/4.5/Microsoft.Common.targets
%{_prefix}/lib/mono/4.5/Microsoft.Common.tasks
%{_prefix}/lib/mono/4.5/Microsoft.VisualBasic.targets
%{_prefix}/lib/mono/4.5/Mono.XBuild.Tasks.dll
%{_prefix}/lib/mono/gac/Microsoft.Build
%{_prefix}/lib/mono/gac/Microsoft.Build.Engine
%{_prefix}/lib/mono/gac/Microsoft.Build.Framework
%{_prefix}/lib/mono/gac/Microsoft.Build.Tasks.v4.0
%{_prefix}/lib/mono/gac/Microsoft.Build.Tasks.v12.0/
%{_prefix}/lib/mono/gac/Microsoft.Build.Tasks.Core/
%{_prefix}/lib/mono/gac/Microsoft.Build.Utilities.v4.0
%{_prefix}/lib/mono/gac/Microsoft.Build.Utilities.v12.0/
%{_prefix}/lib/mono/gac/Microsoft.Build.Utilities.Core/
%{_prefix}/lib/mono/gac/Mono.CodeContracts
%{_prefix}/lib/mono/gac/Mono.Debugger.Soft
%{_prefix}/lib/mono/gac/Mono.XBuild.Tasks/
%{_prefix}/lib/mono/gac/PEAPI
%{_prefix}/lib/mono/msbuild
%{_prefix}/lib/mono/xbuild
%{_prefix}/lib/mono/xbuild-frameworks
%{_libdir}/mono/lldb
%{_libdir}/libmono-2.0.a
%{_libdir}/libmonosgen-2.0.a
%{_libdir}/libmonoboehm-2.0.a


%package -n mono-reactive
Summary:        Reactive Extensions
License:        Apache-2.0
Group:          Development/Languages/Mono
Requires:       mono-core = %{version}

%description -n mono-reactive
The Mono Project is an open development initiative that is working to
develop an open source, Unix version of the .NET development platform.
Its objective is to enable Unix developers to build and deploy
cross-platform .NET applications. The project will implement various
technologies that have been submitted to the ECMA for standardization.

Microsoft's Reactive Extensions.

%files -n mono-reactive
%defattr(-, root, root)
%{_libdir}/pkgconfig/reactive.pc
%{_prefix}/lib/mono/4.5/System.Reactive.Core.dll
%{_prefix}/lib/mono/4.5/System.Reactive.Debugger.dll
%{_prefix}/lib/mono/4.5/System.Reactive.Experimental.dll
%{_prefix}/lib/mono/4.5/System.Reactive.Interfaces.dll
%{_prefix}/lib/mono/4.5/System.Reactive.Linq.dll
%{_prefix}/lib/mono/4.5/System.Reactive.Observable.Aliases.dll
%{_prefix}/lib/mono/4.5/System.Reactive.PlatformServices.dll
%{_prefix}/lib/mono/4.5/System.Reactive.Providers.dll
%{_prefix}/lib/mono/4.5/System.Reactive.Runtime.Remoting.dll
%{_prefix}/lib/mono/4.5/System.Reactive.Windows.Forms.dll
%{_prefix}/lib/mono/4.5/System.Reactive.Windows.Threading.dll
%{_prefix}/lib/mono/gac/System.Reactive.Core/
%{_prefix}/lib/mono/gac/System.Reactive.Debugger/
%{_prefix}/lib/mono/gac/System.Reactive.Experimental/
%{_prefix}/lib/mono/gac/System.Reactive.Interfaces/
%{_prefix}/lib/mono/gac/System.Reactive.Linq/
%{_prefix}/lib/mono/gac/System.Reactive.Observable.Aliases/
%{_prefix}/lib/mono/gac/System.Reactive.PlatformServices/
%{_prefix}/lib/mono/gac/System.Reactive.Providers/
%{_prefix}/lib/mono/gac/System.Reactive.Runtime.Remoting/
%{_prefix}/lib/mono/gac/System.Reactive.Windows.Forms/
%{_prefix}/lib/mono/gac/System.Reactive.Windows.Threading/

%package -n monodoc-core
Summary:        Monodoc - Documentation tools for C# code
License:        LGPL-2.1
Group:          Development/Tools/Other
Requires:       mono-core = %{version}
# Added to uncompress and compare documentation used by build-compare
Requires:       unzip
Provides:       monodoc
Provides:       monodoc-devel

%description -n monodoc-core
Monodoc-core contains documentation tools for C#.

%files -n monodoc-core
%defattr(-, root, root)
%{_bindir}/mdassembler
%{_bindir}/mdoc
%{_bindir}/mdoc-assemble
%{_bindir}/mdoc-export-html
%{_bindir}/mdoc-export-msxdoc
%{_bindir}/mdoc-update
%{_bindir}/mdoc-validate
%{_bindir}/mdvalidater
%{_bindir}/mod
%{_bindir}/monodocer
%{_bindir}/monodocs2html
%{_bindir}/monodocs2slashdoc
%{_libdir}/pkgconfig/monodoc.pc
%{_mandir}/man1/mdassembler.1%ext_man
%{_mandir}/man1/mdoc-assemble.1%ext_man
%{_mandir}/man1/mdoc-export-html.1%ext_man
%{_mandir}/man1/mdoc-export-msxdoc.1%ext_man
%{_mandir}/man1/mdoc-update.1%ext_man
%{_mandir}/man1/mdoc-validate.1%ext_man
%{_mandir}/man1/mdoc.1%ext_man
%{_mandir}/man1/mdvalidater.1%ext_man
%{_mandir}/man1/monodocer.1%ext_man
%{_mandir}/man1/monodocs2html.1%ext_man
%{_mandir}/man5/mdoc.5%ext_man
%{_prefix}/lib/mono/4.5/mdoc.exe*
%{_prefix}/lib/mono/4.5/mdoc.pdb
%{_prefix}/lib/mono/4.5/mod.exe*
%{_prefix}/lib/mono/4.5/mod.pdb
%{_prefix}/lib/mono/gac/monodoc
%{_prefix}/lib/mono/monodoc
%{_prefix}/lib/monodoc

%package -n mono-complete
Summary:        Install everything built from the mono source tree
License:        LGPL-2.1
Group:          Development/Languages/Mono
Requires:       ibm-data-db2 = %{version}
Requires:       libmono-2_0-1 = %{version}
Requires:       libmono-2_0-devel = %{version}
Requires:       mono-core = %{version}
%if %llvm == yes
Requires:       libmono-llvm0 = %{version}
%endif
%if %sgen == yes
Requires:       libmonosgen-2_0-1 = %{version}
Requires:       libmonosgen-2_0-devel = %{version}
%endif
Requires:       libmonoboehm-2_0-1 = %{version}
Requires:       libmonoboehm-2_0-devel = %{version}
Requires:       mono-data = %{version}
Requires:       mono-data-oracle = %{version}
Requires:       mono-data-sqlite = %{version}
Requires:       mono-devel = %{version}
Requires:       mono-extras = %{version}
Requires:       mono-locale-extras = %{version}
Requires:       mono-mvc = %{version}
Requires:       mono-reactive = %{version}
Requires:       mono-wcf = %{version}
Requires:       mono-web = %{version}
Requires:       mono-winforms = %{version}
Requires:       mono-winfxcore = %{version}
Requires:       monodoc-core = %{version}

Obsoletes:      mono-entityframework < 4.0.0
Obsoletes:      mono-data-postgresql < 4.0.0

%description -n mono-complete
The Mono Project is an open development initiative that is working to
develop an open source, Unix version of the .NET development platform.
Its objective is to enable Unix developers to build and deploy
cross-platform .NET applications. The project will implement various
technologies that have been submitted to the ECMA for standardization.

Install everything built from the mono source tree.  Note that this does
not install anything from outside the mono source (XSP, mono-basic, etc.).

%files -n mono-complete
%defattr(-, root, root)

%changelog
<|MERGE_RESOLUTION|>--- conflicted
+++ resolved
@@ -27,15 +27,9 @@
 
 Name:           mono-core
 %define __majorver 6.12.0
-<<<<<<< HEAD
-%define __minorver 90
-Version:	%{__majorver}.%{__minorver}
-Release:	0.xamarin.3
-=======
 %define __minorver 107
 Version:	%{__majorver}.%{__minorver}
 Release:	0.xamarin.8
->>>>>>> ee6e2d3b
 Summary:        Cross-platform, Open Source, .NET development framework
 License:        LGPL-2.1 and MIT and MS-PL
 Group:          Development/Languages/Mono
