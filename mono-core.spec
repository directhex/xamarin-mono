#
# spec file for package mono-core
#
# Copyright (c) 2014 SUSE LINUX Products GmbH, Nuernberg, Germany.
# Copyright (c) 2014 Xamarin, Inc.
#
# All modifications and additions to the file contributed by third parties
# remain the property of their copyright owners, unless otherwise agreed
# upon. The license for this file, and modifications and additions to the
# file, is the same license as for the pristine package itself (unless the
# license for the pristine package is not an Open Source License, in which
# case the license is the MIT License). An "Open Source License" is a
# license that conforms to the Open Source Definition (Version 1.9)
# published by the Open Source Initiative.

# Please submit bugfixes or comments via http://bugzilla.xamarin.com/
#


%if 0%{?fedora} || 0%{?rhel} || 0%{?centos}
%define ext_man .gz
%else
%{!?ext_man: %define ext_man .gz}
%endif
%define llvm no
%global debug_package %{nil} 
%define sgen yes

Name:           mono-core
<<<<<<< HEAD
%define __majorver 4.0.1
%define __minorver 34
Version:	%{__majorver}.%{__minorver}
Release:	0.xamarin.1
=======
Version:	4.0.1.34
Release:	0.xamarin.2
>>>>>>> 7e6263f5
Summary:        Cross-platform, Open Source, .NET development framework
License:        LGPL-2.1 and MIT and MS-PL
Group:          Development/Languages/Mono
Url:            http://www.mono-project.com
Source0:        http://download.mono-project.com/sources/mono/mono-%{version}.tar.bz2
Patch0:		add_missing_vb_portable_targets.patch
BuildRequires:  autoconf
BuildRequires:  automake
BuildRequires:  bison
BuildRequires:  which
BuildRequires:  gettext
BuildRequires:  fdupes
BuildRequires:  gcc-c++
BuildRequires:  libgdiplus-devel
BuildRequires:  libtool
%if 0%{?fedora} || 0%{?rhel} || 0%{?centos}
BuildRequires:  pkgconfig
BuildRequires:  libX11-devel
%else
BuildRequires:  pkg-config
BuildRequires:  xorg-x11-libX11-devel
%endif
BuildRequires:  zlib-devel
%ifnarch ia64 %arm aarch64 s390
BuildRequires:  valgrind-devel
%endif
%if %llvm == yes
BuildRequires:  llvm-mono-devel
%endif
Provides:       mono = %{version}
Provides:       mono-cairo = %{version}
Provides:       mono-drawing = %{version}
Provides:       mono-ikvm = %{version}
Provides:       mono-posix = %{version}
Provides:       mono-xml-relaxng = %{version}
Provides:       mono-ziplib = %{version}
BuildRoot:      %{_tmppath}/%{name}-%{version}-build
%if %llvm == yes
%if 0%{?fedora} || 0%{?rhel} || 0%{?centos}
Requires:       libmono-llvm0 = %{version}
%else
Recommends:     libmono-llvm0 = %{version}
%endif
%endif
%if 0%{?fedora} || 0%{?rhel} || 0%{?centos}
Requires:       libgdiplus0
%else
Recommends:     libgdiplus0
%endif
Provides:       mono(Commons.Xml.Relaxng) = 1.0.5000.0
Provides:       mono(CustomMarshalers) = 1.0.5000.0
Provides:       mono(I18N) = 1.0.5000.0
Provides:       mono(I18N.West) = 1.0.5000.0
Provides:       mono(ICSharpCode.SharpZipLib) = 0.6.0.0
Provides:       mono(ICSharpCode.SharpZipLib) = 0.84.0.0
Provides:       mono(Mono.Cairo) = 1.0.5000.0
Provides:       mono(Mono.Cairo) = 2.0.0.0
Provides:       mono(Mono.CompilerServices.SymbolWriter) = 1.0.5000.0
Provides:       mono(Mono.Posix) = 1.0.5000.0
Provides:       mono(Mono.Security) = 1.0.5000.0
Provides:       mono(Mono.Security) = 2.0.0.0
Provides:       mono(System) = 1.0.5000.0
Provides:       mono(System) = 2.0.0.0
Provides:       mono(System.Configuration) = 2.0.0.0
Provides:       mono(System.Security) = 1.0.5000.0
Provides:       mono(System.Security) = 2.0.0.0
Provides:       mono(System.Xml) = 1.0.5000.0
Provides:       mono(System.Xml) = 2.0.0.0
Provides:       mono(mscorlib) = 1.0.5000.0
Provides:       mono(mscorlib) = 2.0.0.0

%define _use_internal_dependency_generator 0
%if 0%{?fedora} || 0%{?rhel} || 0%{?centos}
%define __find_provides env sh -c 'filelist=($(cat)) && { printf "%s\\n" "${filelist[@]}" | /usr/lib/rpm/redhat/find-provides && printf "%s\\n" "${filelist[@]}" | prefix=%{buildroot}%{_prefix} %{buildroot}%{_bindir}/mono-find-provides; } | sort | uniq'
%define __find_requires env sh -c 'filelist=($(cat)) && { printf "%s\\n" "${filelist[@]}" | /usr/lib/rpm/redhat/find-requires && printf "%s\\n" "${filelist[@]}" | prefix=%{buildroot}%{_prefix} %{buildroot}%{_bindir}/mono-find-requires; } | sort | uniq | grep ^...'
%else
%define __find_provides env sh -c 'filelist=($(cat)) && { printf "%s\\n" "${filelist[@]}" | /usr/lib/rpm/find-provides && printf "%s\\n" "${filelist[@]}" | prefix=%{buildroot}%{_prefix} %{buildroot}%{_bindir}/mono-find-provides; } | sort | uniq'
%define __find_requires env sh -c 'filelist=($(cat)) && { printf "%s\\n" "${filelist[@]}" | /usr/lib/rpm/find-requires && printf "%s\\n" "${filelist[@]}" | prefix=%{buildroot}%{_prefix} %{buildroot}%{_bindir}/mono-find-requires; } | sort | uniq | grep ^...'
%endif

%description
The Mono Project is an open development initiative that is working to
develop an open source, Unix version of the .NET development platform.
Its objective is to enable Unix developers to build and deploy
cross-platform .NET applications. The project will implement various
technologies that have been submitted to the ECMA for standardization.

%prep
%setup -q -n mono-%{__majorver}
%patch0 -p1

%build
./autogen.sh
# These are only needed if there are patches to the runtime
#rm -f libgc/libtool.m4
#autoreconf --force --install
#autoreconf --force --install libgc
export CFLAGS=" %{optflags} -fno-strict-aliasing"
%ifarch armv7l armv7hl
export MONO_CPU_ARCH="armv7l-thumb"
%endif
%ifarch armv5el
export MONO_CPU_ARCH="armv5el"
%endif
# distro specific configure options
%if %llvm == yes
export PATH=/opt/novell/llvm-mono/bin:$PATH
%endif
%configure \
  --with-sgen=%{sgen} \
%if %llvm == yes
  --enable-loadedllvm \
  --disable-system-aot \
%endif
%ifarch ppc
 --with-sigaltstack=no \
%endif
%ifnarch %ix86 x86_64
  --disable-system-aot \
%endif
  --with-ikvm=yes \
  --with-moonlight=no

make %{?_smp_mflags}

%install
%make_install

# Remove hardcoded lib directory from the config
sed -i s,%{_prefix}/lib/,,g %{buildroot}%{_sysconfdir}/mono/config

# remove .la files (they are generally bad news)
rm -f %{buildroot}%{_libdir}/*.la

# remove Windows-only stuff
rm -rf %{buildroot}%{_prefix}/lib/mono/*/Mono.Security.Win32*
rm -f %{buildroot}%{_libdir}/libMonoSupportW.*

# remove .a files for libraries that are really only for us
rm -f %{buildroot}%{_libdir}/libMonoPosixHelper.a
rm -f %{buildroot}%{_libdir}/libikvm-native.a
rm -f %{buildroot}%{_libdir}/libmono-llvm.a
rm -f %{buildroot}%{_libdir}/libmono-2.0.a
rm -f %{buildroot}%{_libdir}/libmonoboehm-2.0.a
rm -f %{buildroot}%{_libdir}/libmonosgen-2.0.a

# remove libgc cruft
rm -rf %{buildroot}%{_datadir}/libgc-mono

# remove stuff that we don't package
rm -f %{buildroot}%{_bindir}/cilc
rm -f %{buildroot}%{_mandir}/man1/cilc.1*
rm -f %{buildroot}%{_prefix}/lib/mono/*/browsercaps-updater.exe*
rm -f %{buildroot}%{_prefix}/lib/mono/*/culevel.exe*

# brp-compress doesn't search _mandir
# so we cheat it
ln -s . %{buildroot}%{_prefix}/symlink-for-brp-compress
RPM_BUILD_ROOT=%{buildroot}%{_prefix} /usr/lib/rpm/brp-compress
rm %{buildroot}%{_prefix}/symlink-for-brp-compress

# Fix non-executable-in-bin
chmod +x %{buildroot}%{_bindir}/mono-gdb.py
chmod +x %{buildroot}%{_bindir}/mono-sgen-gdb.py

#ERROR: link target doesn't exist (neither in build root nor in installed system):
rm -rf %{buildroot}%{_prefix}/lib/mono/xbuild/12.0/bin/Microsoft.Build.dll
rm -rf %{buildroot}%{_prefix}/lib/mono/xbuild/12.0/bin/Microsoft.Build.Engine.dll
rm -rf %{buildroot}%{_prefix}/lib/mono/xbuild/12.0/bin/Mono.XBuild.Tasks.dll
rm -rf %{buildroot}%{_prefix}/lib/mono/xbuild/12.0/bin/Microsoft.Build.Framework.dll
rm -rf %{buildroot}%{_prefix}/lib/mono/xbuild/12.0/bin/Microsoft.Build.Tasks.v12.0.dll
rm -rf %{buildroot}%{_prefix}/lib/mono/xbuild/12.0/bin/Microsoft.Build.Utilities.v12.0.dll

%fdupes %{buildroot}%{_prefix}

%find_lang mcs

%if %sgen == no
# installed anyway but not packaged
rm %{buildroot}%{_bindir}/mono-sgen-gdb.py
%endif

%files -f mcs.lang
%defattr(-, root, root)
%doc AUTHORS COPYING.LIB LICENSE ChangeLog NEWS README.md
%config %{_sysconfdir}/mono/2.0/machine.config
%config %{_sysconfdir}/mono/2.0/settings.map
%config %{_sysconfdir}/mono/4.0/machine.config
%config %{_sysconfdir}/mono/4.0/settings.map
%config %{_sysconfdir}/mono/4.5/machine.config
%config %{_sysconfdir}/mono/4.5/settings.map
%config %{_sysconfdir}/mono/config
%dir %{_prefix}/lib/mono
%dir %{_prefix}/lib/mono/4.5
%dir %{_prefix}/lib/mono/4.5/Facades
%dir %{_prefix}/lib/mono/gac
%dir %{_sysconfdir}/mono
%dir %{_sysconfdir}/mono/2.0
%dir %{_sysconfdir}/mono/4.0
%dir %{_sysconfdir}/mono/4.5
%{_bindir}/al
%{_bindir}/al2
%{_bindir}/cert-sync
%{_bindir}/certmgr
%{_bindir}/chktrust
%{_bindir}/crlupdate
%{_bindir}/csharp
%{_bindir}/dmcs
%{_bindir}/gacutil
%{_bindir}/gacutil2
%{_bindir}/ikdasm
%{_bindir}/mcs
%{_bindir}/mono
%{_bindir}/mono-boehm
%{_bindir}/mono-configuration-crypto
%if %sgen == yes
%{_bindir}/mono-sgen
%endif
%{_bindir}/mono-test-install
%{_bindir}/mozroots
%{_bindir}/peverify
%{_bindir}/setreg
%{_bindir}/sn
%{_libdir}/libMonoPosixHelper.so*
%{_libdir}/libikvm-native.so
%{_mandir}/man1/certmgr.1%ext_man
%{_mandir}/man1/chktrust.1%ext_man
%{_mandir}/man1/crlupdate.1%ext_man
%{_mandir}/man1/csharp.1%ext_man
%{_mandir}/man1/gacutil.1%ext_man
%{_mandir}/man1/mcs.1%ext_man
%{_mandir}/man1/mono-configuration-crypto.1%ext_man
%{_mandir}/man1/mono.1%ext_man
%{_mandir}/man1/mozroots.1%ext_man
%{_mandir}/man1/setreg.1%ext_man
%{_mandir}/man1/sn.1%ext_man
%{_mandir}/man5/mono-config.5%ext_man
%{_prefix}/lib/mono/4.5/System.IO.Compression.FileSystem.dll
%{_prefix}/lib/mono/4.5/System.IO.Compression.dll
%{_prefix}/lib/mono/4.5/al.exe*
%{_prefix}/lib/mono/4.5/cert-sync.exe*
%{_prefix}/lib/mono/4.5/certmgr.exe*
%{_prefix}/lib/mono/4.5/chktrust.exe*
%{_prefix}/lib/mono/4.5/crlupdate.exe*
%{_prefix}/lib/mono/4.5/csharp.exe*
%{_prefix}/lib/mono/4.5/gacutil.exe*
%{_prefix}/lib/mono/4.5/ikdasm.exe*
%{_prefix}/lib/mono/4.5/mcs.exe*
%{_prefix}/lib/mono/4.5/mozroots.exe*
%{_prefix}/lib/mono/4.5/setreg.exe*
%{_prefix}/lib/mono/4.5/sn.exe*
%{_prefix}/lib/mono/4.5/Commons.Xml.Relaxng.dll
%{_prefix}/lib/mono/4.5/CustomMarshalers.dll
%{_prefix}/lib/mono/4.5/I18N.West.dll
%{_prefix}/lib/mono/4.5/I18N.dll
%{_prefix}/lib/mono/4.5/ICSharpCode.SharpZipLib.dll
%{_prefix}/lib/mono/4.5/Microsoft.CSharp.dll
%{_prefix}/lib/mono/4.5/Microsoft.VisualC.dll
%{_prefix}/lib/mono/4.5/Mono.C5.dll
%{_prefix}/lib/mono/4.5/Mono.CSharp.dll
%{_prefix}/lib/mono/4.5/Mono.Cairo.dll
%{_prefix}/lib/mono/4.5/Mono.CompilerServices.SymbolWriter.dll
%{_prefix}/lib/mono/4.5/Mono.Management.dll
%{_prefix}/lib/mono/4.5/Mono.Parallel.dll
%{_prefix}/lib/mono/4.5/Mono.Posix.dll
%{_prefix}/lib/mono/4.5/Mono.Security.dll
%{_prefix}/lib/mono/4.5/Mono.Simd.dll
%{_prefix}/lib/mono/4.5/Mono.Tasklets.dll
%{_prefix}/lib/mono/4.5/System.Configuration.dll
%{_prefix}/lib/mono/4.5/System.Core.dll
%{_prefix}/lib/mono/4.5/System.Drawing.dll
%{_prefix}/lib/mono/4.5/System.Dynamic.dll
%{_prefix}/lib/mono/4.5/System.Json.dll
%{_prefix}/lib/mono/4.5/System.Json.Microsoft.dll
%{_prefix}/lib/mono/4.5/System.Net.dll
%{_prefix}/lib/mono/4.5/System.Net.Http.dll
%{_prefix}/lib/mono/4.5/System.Net.Http.Formatting.dll
%{_prefix}/lib/mono/4.5/System.Net.Http.WebRequest.dll
%{_prefix}/lib/mono/4.5/System.Numerics.dll
%{_prefix}/lib/mono/4.5/System.Security.dll
%{_prefix}/lib/mono/4.5/System.Threading.Tasks.Dataflow.dll
%{_prefix}/lib/mono/4.5/System.Windows.dll
%{_prefix}/lib/mono/4.5/System.Xml.Serialization.dll
%{_prefix}/lib/mono/4.5/System.Xml.Linq.dll
%{_prefix}/lib/mono/4.5/System.Xml.dll
%{_prefix}/lib/mono/4.5/System.dll
%{_prefix}/lib/mono/4.5/cscompmgd.dll
%{_prefix}/lib/mono/4.5/mscorlib.dll*
%{_prefix}/lib/mono/4.5/Facades/System*
%{_prefix}/lib/mono/gac/Commons.Xml.Relaxng
%{_prefix}/lib/mono/gac/CustomMarshalers
%{_prefix}/lib/mono/gac/I18N
%{_prefix}/lib/mono/gac/I18N.West
%{_prefix}/lib/mono/gac/ICSharpCode.SharpZipLib
%{_prefix}/lib/mono/gac/Microsoft.CSharp
%{_prefix}/lib/mono/gac/Microsoft.VisualC
%{_prefix}/lib/mono/gac/Mono.C5
%{_prefix}/lib/mono/gac/Mono.CSharp
%{_prefix}/lib/mono/gac/Mono.Cairo
%{_prefix}/lib/mono/gac/Mono.Cecil
%{_prefix}/lib/mono/gac/Mono.CompilerServices.SymbolWriter
%{_prefix}/lib/mono/gac/Mono.Management
%{_prefix}/lib/mono/gac/Mono.Parallel
%{_prefix}/lib/mono/gac/Mono.Posix
%{_prefix}/lib/mono/gac/Mono.Security
%{_prefix}/lib/mono/gac/Mono.Simd
%{_prefix}/lib/mono/gac/Mono.Tasklets
%{_prefix}/lib/mono/gac/System
%{_prefix}/lib/mono/gac/System.Configuration
%{_prefix}/lib/mono/gac/System.Core
%{_prefix}/lib/mono/gac/System.Drawing
%{_prefix}/lib/mono/gac/System.Dynamic
%{_prefix}/lib/mono/gac/System.Net
%{_prefix}/lib/mono/gac/System.Net.Http
%{_prefix}/lib/mono/gac/System.Net.Http.Formatting
%{_prefix}/lib/mono/gac/System.Net.Http.WebRequest
%{_prefix}/lib/mono/gac/System.Numerics
%{_prefix}/lib/mono/gac/System.Security
%{_prefix}/lib/mono/gac/System.Threading.Tasks.Dataflow
%{_prefix}/lib/mono/gac/System.Windows
%{_prefix}/lib/mono/gac/System.Xml.Serialization
%{_prefix}/lib/mono/gac/System.Xml
%{_prefix}/lib/mono/gac/System.Xml.Linq
%{_prefix}/lib/mono/gac/System.Json
%{_prefix}/lib/mono/gac/System.Json.Microsoft
%{_prefix}/lib/mono/gac/System.IO.Compression.FileSystem
%{_prefix}/lib/mono/gac/System.IO.Compression
%{_prefix}/lib/mono/gac/cscompmgd
%{_prefix}/lib/mono/mono-configuration-crypto

%post 
cert-sync /etc/pki/tls/certs/ca-bundle.crt

%package -n libmono-2_0-1
Summary:        A Library for embedding Mono in your Application
License:        LGPL-2.1
Requires:	libmonoboehm-2_0-1
Group:          Development/Libraries/C and C++

%description -n libmono-2_0-1
The Mono Project is an open development initiative that is working to
develop an open source, Unix version of the .NET development platform.
Its objective is to enable Unix developers to build and deploy
cross-platform .NET applications. The project will implement various
technologies that have been submitted to the ECMA for standardization.

A Library for embedding Mono in your Application.

%files -n libmono-2_0-1
%defattr(-, root, root)
%{_libdir}/libmono-2.0.so.1*

%post -n libmono-2_0-1 -p /sbin/ldconfig

%postun -n libmono-2_0-1 -p /sbin/ldconfig

%package -n libmono-2_0-devel
Summary:        Development files for libmono
License:        LGPL-2.1
Group:          Development/Languages/Mono
Requires:       libmono-2_0-1 = %{version}
Requires:       libmonoboehm-2_0-devel
Requires:       mono-core = %{version}

%description -n libmono-2_0-devel
The Mono Project is an open development initiative that is working to
develop an open source, Unix version of the .NET development platform.
Its objective is to enable Unix developers to build and deploy
cross-platform .NET applications. The project will implement various
technologies that have been submitted to the ECMA for standardization.

Development files for libmono.

%files -n libmono-2_0-devel
%defattr(-, root, root)
%{_bindir}/mono-gdb.py
%{_includedir}/mono-2.0
%{_libdir}/libmono-2.0.so
%{_libdir}/pkgconfig/mono-2.pc

%package -n libmonoboehm-2_0-1
Summary:        A Library for embedding Mono in your Application (Boehm GC)
License:        LGPL-2.1
Group:          Development/Libraries/C and C++

%description -n libmonoboehm-2_0-1
The Mono Project is an open development initiative that is working to
develop an open source, Unix version of the .NET development platform.
Its objective is to enable Unix developers to build and deploy
cross-platform .NET applications. The project will implement various
technologies that have been submitted to the ECMA for standardization.

A Library for embedding Mono in your application using the conservative
Boehm garbage collector.

%files -n libmonoboehm-2_0-1
%defattr(-, root, root)
%{_libdir}/libmonoboehm-2.0.so.*

%post -n libmonoboehm-2_0-1 -p /sbin/ldconfig

%postun -n libmonoboehm-2_0-1 -p /sbin/ldconfig

%package -n libmonoboehm-2_0-devel
Summary:        Development files for libmonoboehm
License:        LGPL-2.1
Group:          Development/Languages/Mono
Requires:       libmono-2_0-devel
Requires:       libmonoboehm-2_0-1 = %{version}
Requires:       mono-core = %{version}

%description -n libmonoboehm-2_0-devel
The Mono Project is an open development initiative that is working to
develop an open source, Unix version of the .NET development platform.
Its objective is to enable Unix developers to build and deploy
cross-platform .NET applications. The project will implement various
technologies that have been submitted to the ECMA for standardization.

Development files for libmonoboehm

%files -n libmonoboehm-2_0-devel
%defattr(-, root, root)
%{_libdir}/libmonoboehm-2.0.so

%if %sgen == yes
%package -n libmonosgen-2_0-1
Summary:        A Library for embedding Mono in your Application (SGen GC)
License:        LGPL-2.1
Group:          Development/Libraries/C and C++

%description -n libmonosgen-2_0-1
The Mono Project is an open development initiative that is working to
develop an open source, Unix version of the .NET development platform.
Its objective is to enable Unix developers to build and deploy
cross-platform .NET applications. The project will implement various
technologies that have been submitted to the ECMA for standardization.

A Library for embedding Mono in your application using the precise SGen
garbage collector.

%files -n libmonosgen-2_0-1
%defattr(-, root, root)
%{_libdir}/libmonosgen-2.0.so.*

%post -n libmonosgen-2_0-1 -p /sbin/ldconfig

%postun -n libmonosgen-2_0-1 -p /sbin/ldconfig

%package -n libmonosgen-2_0-devel
Summary:        Development files for libmonosgen
License:        LGPL-2.1
Group:          Development/Languages/Mono
Requires:       libmono-2_0-devel
Requires:       libmonosgen-2_0-1 = %{version}
Requires:       mono-core = %{version}

%description -n libmonosgen-2_0-devel
The Mono Project is an open development initiative that is working to
develop an open source, Unix version of the .NET development platform.
Its objective is to enable Unix developers to build and deploy
cross-platform .NET applications. The project will implement various
technologies that have been submitted to the ECMA for standardization.

Development files for libmonosgen.

%files -n libmonosgen-2_0-devel
%defattr(-, root, root)
%{_bindir}/mono-sgen-gdb.py
%{_libdir}/libmonosgen-2.0.so
%{_libdir}/pkgconfig/monosgen-2.pc
%endif

%if %llvm == yes
%package -n libmono-llvm0
Summary:        Loadable LLVM libary for mono
License:        LGPL-2.1
Group:          Development/Libraries/C and C++

%description -n libmono-llvm0
The Mono Project is an open development initiative that is working to
develop an open source, Unix version of the .NET development platform.
Its objective is to enable Unix developers to build and deploy
cross-platform .NET applications. The project will implement various
technologies that have been submitted to the ECMA for standardization.

Loadable LLVM libary for mono.

%files -n libmono-llvm0
%defattr(-, root, root)
%{_libdir}/libmono-llvm.so*

%post -n libmono-llvm0 -p /sbin/ldconfig

%postun -n libmono-llvm0 -p /sbin/ldconfig
%endif

%package -n mono-locale-extras
Summary:        Extra locale information
License:        LGPL-2.1
Group:          Development/Languages/Mono
Requires:       mono-core = %{version}
Provides:       mono(I18N.CJK) = 1.0.5000.0
Provides:       mono(I18N.MidEast) = 1.0.5000.0
Provides:       mono(I18N.Other) = 1.0.5000.0
Provides:       mono(I18N.Rare) = 1.0.5000.0

%description -n mono-locale-extras
The Mono Project is an open development initiative that is working to
develop an open source, Unix version of the .NET development platform.
Its objective is to enable Unix developers to build and deploy
cross-platform .NET applications. The project will implement various
technologies that have been submitted to the ECMA for standardization.

Extra locale information.

%files -n mono-locale-extras
%defattr(-, root, root)
%{_prefix}/lib/mono/4.5/I18N.CJK.dll
%{_prefix}/lib/mono/4.5/I18N.MidEast.dll
%{_prefix}/lib/mono/4.5/I18N.Other.dll
%{_prefix}/lib/mono/4.5/I18N.Rare.dll
%{_prefix}/lib/mono/gac/I18N.CJK
%{_prefix}/lib/mono/gac/I18N.MidEast
%{_prefix}/lib/mono/gac/I18N.Other
%{_prefix}/lib/mono/gac/I18N.Rare

%package -n mono-data
Summary:        Database connectivity for Mono
License:        LGPL-2.1
Group:          Development/Languages/Mono
Requires:       mono-core = %{version}
Provides:       mono-directory = %{version}
Provides:       mono-ms-enterprise = %{version}
Provides:       mono-novell-directory = %{version}
Provides:       mono(Mono.Data.Tds) = 1.0.5000.0
Provides:       mono(Novell.Directory.Ldap) = 1.0.5000.0
Provides:       mono(System.Data) = 1.0.5000.0
Provides:       mono(System.Data) = 2.0.0.0
Provides:       mono(System.DirectoryServices) = 1.0.5000.0
Provides:       mono(System.EnterpriseServices) = 1.0.5000.0

%description -n mono-data
The Mono Project is an open development initiative that is working to
develop an open source, Unix version of the .NET development platform.
Its objective is to enable Unix developers to build and deploy
cross-platform .NET applications. The project will implement various
technologies that have been submitted to the ECMA for standardization.

Database connectivity for Mono.

%files -n mono-data
%defattr(-, root, root)
%{_bindir}/sqlmetal
%{_bindir}/sqlsharp
%{_mandir}/man1/sqlsharp.1%ext_man
%{_prefix}/lib/mono/4.5/Mono.Data.Tds.dll
%{_prefix}/lib/mono/4.5/Novell.Directory.Ldap.dll
%{_prefix}/lib/mono/4.5/System.Data.DataSetExtensions.dll
%{_prefix}/lib/mono/4.5/System.Data.Linq.dll
%{_prefix}/lib/mono/4.5/System.Data.dll
%{_prefix}/lib/mono/4.5/System.Data.Entity.dll
%{_prefix}/lib/mono/4.5/System.DirectoryServices.dll
%{_prefix}/lib/mono/4.5/System.DirectoryServices.Protocols.dll
%{_prefix}/lib/mono/4.5/System.EnterpriseServices.dll
%{_prefix}/lib/mono/4.5/System.Runtime.Serialization.dll
%{_prefix}/lib/mono/4.5/System.Transactions.dll
%{_prefix}/lib/mono/4.5/WebMatrix.Data.dll
%{_prefix}/lib/mono/4.5/sqlmetal.exe*
%{_prefix}/lib/mono/4.5/sqlsharp.exe*
%{_prefix}/lib/mono/gac/Mono.Data.Tds
%{_prefix}/lib/mono/gac/Novell.Directory.Ldap
%{_prefix}/lib/mono/gac/System.Data
%{_prefix}/lib/mono/gac/System.Data.Entity
%{_prefix}/lib/mono/gac/System.Data.DataSetExtensions
%{_prefix}/lib/mono/gac/System.Data.Linq
%{_prefix}/lib/mono/gac/System.DirectoryServices
%{_prefix}/lib/mono/gac/System.DirectoryServices.Protocols
%{_prefix}/lib/mono/gac/System.EnterpriseServices
%{_prefix}/lib/mono/gac/System.Runtime.Serialization
%{_prefix}/lib/mono/gac/System.Transactions
%{_prefix}/lib/mono/gac/WebMatrix.Data

%package -n mono-winforms
Summary:        Mono's Windows Forms implementation
License:        LGPL-2.1
Group:          Development/Languages/Mono
Requires:       mono-core = %{version}
Provides:       mono-window-forms = %{version}
Provides:       mono(Accessibility) = 1.0.5000.0
Provides:       mono(System.Design) = 1.0.5000.0
Provides:       mono(System.Drawing) = 1.0.5000.0
Provides:       mono(System.Drawing) = 2.0.0.0
Provides:       mono(System.Drawing.Design) = 1.0.5000.0
Provides:       mono(System.Windows.Forms) = 1.0.5000.0
Provides:       mono(System.Windows.Forms) = 2.0.0.0

%description -n mono-winforms
The Mono Project is an open development initiative that is working to
develop an open source, Unix version of the .NET development platform.
Its objective is to enable Unix developers to build and deploy
cross-platform .NET applications. The project will implement various
technologies that have been submitted to the ECMA for standardization.

Mono's Windows Forms implementation.

%files -n mono-winforms
%defattr(-, root, root)
%{_prefix}/lib/mono/4.5/Accessibility.dll
%{_prefix}/lib/mono/4.5/Mono.WebBrowser.dll
%{_prefix}/lib/mono/4.5/System.Design.dll
%{_prefix}/lib/mono/4.5/System.Drawing.Design.dll
%{_prefix}/lib/mono/4.5/System.Windows.Forms.DataVisualization.dll
%{_prefix}/lib/mono/4.5/System.Windows.Forms.dll
%{_prefix}/lib/mono/gac/Accessibility
%{_prefix}/lib/mono/gac/Mono.WebBrowser
%{_prefix}/lib/mono/gac/System.Design
%{_prefix}/lib/mono/gac/System.Drawing.Design
%{_prefix}/lib/mono/gac/System.Windows.Forms
%{_prefix}/lib/mono/gac/System.Windows.Forms.DataVisualization

%package -n ibm-data-db2
Summary:        Database connectivity for DB2
License:        LGPL-2.1
Group:          Development/Languages/Mono
Requires:       mono-core = %{version}

%description -n ibm-data-db2
The Mono Project is an open development initiative that is working to
develop an open source, Unix version of the .NET development platform.
Its objective is to enable Unix developers to build and deploy
cross-platform .NET applications. The project will implement various
technologies that have been submitted to the ECMA for standardization.

Database connectivity for DB2.

%files -n ibm-data-db2
%defattr(-, root, root)
%{_prefix}/lib/mono/4.5/IBM.Data.DB2.dll
%{_prefix}/lib/mono/gac/IBM.Data.DB2

%package -n mono-extras
Summary:        Extra packages
License:        LGPL-2.1
Group:          Development/Languages/Mono
Requires:       mono-core = %{version}
Provides:       mono-ms-extras = %{version}
Provides:       mono(Mono.Messaging) = 1.0.5000.0
Provides:       mono(Mono.Messaging.RabbitMQ) = 1.0.5000.0
Provides:       mono(RabbitMQ.Client) = 1.0.5000.0
Provides:       mono(System.Configuration.Install) = 1.0.5000.0
Provides:       mono(System.Management) = 1.0.5000.0
Provides:       mono(System.Messaging) = 1.0.5000.0
Provides:       mono(System.ServiceProcess) = 1.0.5000.0
Provides:       mono(mono-service) = 1.0.5000.0

%description -n mono-extras
The Mono Project is an open development initiative that is working to
develop an open source, Unix version of the .NET development platform.
Its objective is to enable Unix developers to build and deploy
cross-platform .NET applications. The project will implement various
technologies that have been submitted to the ECMA for standardization.

Extra packages.

%files -n mono-extras
%defattr(-, root, root)
%{_bindir}/mono-service
%{_bindir}/mono-service2
%{_mandir}/man1/mono-service.1%ext_man
%{_prefix}/lib/mono/4.5/installutil.exe*
%{_prefix}/lib/mono/4.5/mono-service.exe*
%{_prefix}/lib/mono/4.5/Mono.Messaging.RabbitMQ.dll
%{_prefix}/lib/mono/4.5/Mono.Messaging.dll
%{_prefix}/lib/mono/4.5/RabbitMQ.Client.Apigen.exe*
%{_prefix}/lib/mono/4.5/RabbitMQ.Client.dll
%{_prefix}/lib/mono/4.5/System.Configuration.Install.dll
%{_prefix}/lib/mono/4.5/System.Management.dll
%{_prefix}/lib/mono/4.5/System.Messaging.dll
%{_prefix}/lib/mono/4.5/System.Runtime.Caching.dll
%{_prefix}/lib/mono/4.5/System.ServiceProcess.dll
%{_prefix}/lib/mono/4.5/System.Xaml.dll
%{_prefix}/lib/mono/gac/Mono.Messaging
%{_prefix}/lib/mono/gac/Mono.Messaging.RabbitMQ
%{_prefix}/lib/mono/gac/RabbitMQ.Client
%{_prefix}/lib/mono/gac/System.Configuration.Install
%{_prefix}/lib/mono/gac/System.Management
%{_prefix}/lib/mono/gac/System.Messaging
%{_prefix}/lib/mono/gac/System.Runtime.Caching
%{_prefix}/lib/mono/gac/System.ServiceProcess
%{_prefix}/lib/mono/gac/System.Xaml
%{_prefix}/lib/mono/gac/mono-service

%package -n mono-data-sqlite
Summary:        Database connectivity for Mono
License:        LGPL-2.1
Group:          Development/Languages/Mono
Requires:       mono-core = %{version}
Requires:       mono-data = %{version}
Provides:       mono(Mono.Data.Sqlite) = 1.0.5000.0

%description -n mono-data-sqlite
The Mono Project is an open development initiative that is working to
develop an open source, Unix version of the .NET development platform.
Its objective is to enable Unix developers to build and deploy
cross-platform .NET applications. The project will implement various
technologies that have been submitted to the ECMA for standardization.

Database connectivity for Mono.

%files -n mono-data-sqlite
%defattr(-, root, root)
%{_prefix}/lib/mono/4.5/Mono.Data.Sqlite.dll
%{_prefix}/lib/mono/gac/Mono.Data.Sqlite

%package -n mono-wcf
Summary:        Mono implementation of WCF, Windows Communication Foundation
License:        MIT and MS-PL
Group:          Development/Languages/Mono
Requires:       mono-core = %{version}

%description -n mono-wcf
The Mono Project is an open development initiative that is working to
develop an open source, Unix version of the .NET development platform.
Its objective is to enable Unix developers to build and deploy
cross-platform .NET applications. The project will implement various
technologies that have been submitted to the ECMA for standardization.

Mono implementation of WCF, Windows Communication Foundation

%files -n mono-wcf
%defattr(-, root, root)
%{_bindir}/svcutil
%{_libdir}/pkgconfig/wcf.pc
%{_prefix}/lib/mono/4.5/System.Data.Services.dll
%{_prefix}/lib/mono/4.5/System.IdentityModel.Selectors.dll
%{_prefix}/lib/mono/4.5/System.IdentityModel.dll
%{_prefix}/lib/mono/4.5/System.Runtime.DurableInstancing.dll
%{_prefix}/lib/mono/4.5/System.ServiceModel.Activation.dll
%{_prefix}/lib/mono/4.5/System.ServiceModel.Discovery.dll
%{_prefix}/lib/mono/4.5/System.ServiceModel.Routing.dll
%{_prefix}/lib/mono/4.5/System.ServiceModel.Web.dll
%{_prefix}/lib/mono/4.5/System.ServiceModel.dll
%{_prefix}/lib/mono/4.5/svcutil.exe*
%{_prefix}/lib/mono/gac/System.Data.Services
%{_prefix}/lib/mono/gac/System.IdentityModel
%{_prefix}/lib/mono/gac/System.IdentityModel.Selectors
%{_prefix}/lib/mono/gac/System.Runtime.DurableInstancing
%{_prefix}/lib/mono/gac/System.ServiceModel
%{_prefix}/lib/mono/gac/System.ServiceModel.Activation
%{_prefix}/lib/mono/gac/System.ServiceModel.Discovery
%{_prefix}/lib/mono/gac/System.ServiceModel.Routing
%{_prefix}/lib/mono/gac/System.ServiceModel.Web

%package -n mono-winfxcore
Summary:        Mono implementation of core WinFX APIs
License:        MIT and MS-PL
Group:          Development/Languages/Mono
Requires:       mono-core = %{version}

%description -n mono-winfxcore
The Mono Project is an open development initiative that is working to
develop an open source, Unix version of the .NET development platform.
Its objective is to enable Unix developers to build and deploy
cross-platform .NET applications. The project will implement various
technologies that have been submitted to the ECMA for standardization.

Mono implementation of core WinFX APIs

%files -n mono-winfxcore
%defattr(-, root, root)
%{_prefix}/lib/mono/4.5/System.Data.Services.Client.dll*
%{_prefix}/lib/mono/4.5/WindowsBase.dll*
%{_prefix}/lib/mono/gac/System.Data.Services.Client
%{_prefix}/lib/mono/gac/WindowsBase

%package -n mono-web
Summary:        Mono implementation of ASP
License:        MIT and MS-PL
Group:          Development/Languages/Mono
Requires:       mono-core = %{version}
Provides:       mono-remoting = %{version}
Provides:       mono-web-forms = %{version}
Provides:       mono-web-services = %{version}
Provides:       mono(Mono.Http) = 1.0.5000.0
Provides:       mono(System.Runtime.Remoting) = 1.0.5000.0
Provides:       mono(System.Runtime.Remoting) = 2.0.0.0
Provides:       mono(System.Runtime.Serialization.Formatters.Soap) = 1.0.5000.0
Provides:       mono(System.Web) = 1.0.5000.0
Provides:       mono(System.Web.Razor) = 2.0.0.0
Provides:       mono(System.Web.Services) = 1.0.5000.0
Provides:       mono(System.Web.WebPages.Deployment) = 2.1.0.0
Provides:       mono(System.Web.WebPages.Razor) = 2.0.0.0

%description -n mono-web
The Mono Project is an open development initiative that is working to
develop an open source, Unix version of the .NET development platform.
Its objective is to enable Unix developers to build and deploy
cross-platform .NET applications. The project will implement various
technologies that have been submitted to the ECMA for standardization.

Mono implementation of ASP.NET, Remoting and Web Services.

%files -n mono-web
%defattr(-, root, root)
%config %{_sysconfdir}/mono/2.0/Browsers
%config %{_sysconfdir}/mono/2.0/DefaultWsdlHelpGenerator.aspx
%config %{_sysconfdir}/mono/2.0/web.config
%config %{_sysconfdir}/mono/4.0/Browsers
%config %{_sysconfdir}/mono/4.0/DefaultWsdlHelpGenerator.aspx
%config %{_sysconfdir}/mono/4.0/web.config
%config %{_sysconfdir}/mono/4.5/Browsers
%config %{_sysconfdir}/mono/4.5/DefaultWsdlHelpGenerator.aspx
%config %{_sysconfdir}/mono/4.5/web.config
%config %{_sysconfdir}/mono/browscap.ini
%config %{_sysconfdir}/mono/mconfig/config.xml
%dir %{_sysconfdir}/mono/mconfig
%{_bindir}/disco
%{_bindir}/mconfig
%{_bindir}/soapsuds
%{_bindir}/wsdl
%{_bindir}/wsdl2
%{_bindir}/xsd
%{_libdir}/pkgconfig/aspnetwebstack.pc
%{_mandir}/man1/disco.1%ext_man
%{_mandir}/man1/mconfig.1%ext_man
%{_mandir}/man1/soapsuds.1%ext_man
%{_mandir}/man1/wsdl.1%ext_man
%{_mandir}/man1/xsd.1%ext_man
%{_prefix}/lib/mono/4.5/Mono.Http.dll
%{_prefix}/lib/mono/4.5/System.ComponentModel.Composition.dll
%{_prefix}/lib/mono/4.5/System.ComponentModel.DataAnnotations.dll
%{_prefix}/lib/mono/4.5/System.Runtime.Remoting.dll
%{_prefix}/lib/mono/4.5/System.Runtime.Serialization.Formatters.Soap.dll
%{_prefix}/lib/mono/4.5/System.Web.Abstractions.dll
%{_prefix}/lib/mono/4.5/System.Web.ApplicationServices.dll
%{_prefix}/lib/mono/4.5/System.Web.Http.dll
%{_prefix}/lib/mono/4.5/System.Web.Http.SelfHost.dll
%{_prefix}/lib/mono/4.5/System.Web.Http.WebHost.dll
%{_prefix}/lib/mono/4.5/System.Web.Routing.dll
%{_prefix}/lib/mono/4.5/System.Web.Razor.dll
%{_prefix}/lib/mono/4.5/System.Web.Services.dll
%{_prefix}/lib/mono/4.5/System.Web.WebPages.Deployment.dll
%{_prefix}/lib/mono/4.5/System.Web.WebPages.Razor.dll
%{_prefix}/lib/mono/4.5/System.Web.WebPages.dll
%{_prefix}/lib/mono/4.5/System.Web.dll
%{_prefix}/lib/mono/4.5/disco.exe*
%{_prefix}/lib/mono/4.5/mconfig.exe*
%{_prefix}/lib/mono/4.5/soapsuds.exe*
%{_prefix}/lib/mono/4.5/wsdl.exe*
%{_prefix}/lib/mono/4.5/xsd.exe*
%{_prefix}/lib/mono/4.5/Microsoft.Web.Infrastructure.dll
%{_prefix}/lib/mono/gac/Microsoft.Web.Infrastructure
%{_prefix}/lib/mono/gac/Mono.Http
%{_prefix}/lib/mono/gac/System.ComponentModel.Composition
%{_prefix}/lib/mono/gac/System.ComponentModel.DataAnnotations
%{_prefix}/lib/mono/gac/System.Runtime.Remoting
%{_prefix}/lib/mono/gac/System.Runtime.Serialization.Formatters.Soap
%{_prefix}/lib/mono/gac/System.Web
%{_prefix}/lib/mono/gac/System.Web.Abstractions
%{_prefix}/lib/mono/gac/System.Web.ApplicationServices
%{_prefix}/lib/mono/gac/System.Web.Http
%{_prefix}/lib/mono/gac/System.Web.Http.SelfHost
%{_prefix}/lib/mono/gac/System.Web.Http.WebHost
%{_prefix}/lib/mono/gac/System.Web.Routing
%{_prefix}/lib/mono/gac/System.Web.Razor
%{_prefix}/lib/mono/gac/System.Web.Services
%{_prefix}/lib/mono/gac/System.Web.WebPages.Deployment
%{_prefix}/lib/mono/gac/System.Web.WebPages.Razor
%{_prefix}/lib/mono/gac/System.Web.WebPages

%package -n mono-mvc
Summary:        Mono implementation of ASP
License:        MIT and MS-PL
Group:          Development/Languages/Mono
Requires:       mono-core = %{version}

%description -n mono-mvc
The Mono Project is an open development initiative that is working to
develop an open source, Unix version of the .NET development platform.
Its objective is to enable Unix developers to build and deploy
cross-platform .NET applications. The project will implement various
technologies that have been submitted to the ECMA for standardization.

Mono implementation of ASP.NET MVC.

%files -n mono-mvc
%defattr(-, root, root)
%{_libdir}/pkgconfig/system.web.extensions.design_1.0.pc
%{_libdir}/pkgconfig/system.web.extensions_1.0.pc
%{_libdir}/pkgconfig/system.web.mvc.pc
%{_libdir}/pkgconfig/system.web.mvc2.pc
%{_libdir}/pkgconfig/system.web.mvc3.pc
%{_prefix}/lib/mono/4.5/System.Web.DynamicData.dll
%{_prefix}/lib/mono/4.5/System.Web.Extensions.Design.dll
%{_prefix}/lib/mono/4.5/System.Web.Extensions.dll
%{_prefix}/lib/mono/4.5/System.Web.Mvc.dll
%{_prefix}/lib/mono/gac/System.Web.DynamicData
%{_prefix}/lib/mono/gac/System.Web.Extensions
%{_prefix}/lib/mono/gac/System.Web.Extensions.Design
%{_prefix}/lib/mono/gac/System.Web.Mvc

%package -n mono-data-oracle
Summary:        Database connectivity for Mono
License:        LGPL-2.1
Group:          Development/Languages/Mono
Requires:       mono-core = %{version}
Requires:       mono-data = %{version}
Provides:       mono(System.Data.OracleClient) = 1.0.5000.0

%description -n mono-data-oracle
The Mono Project is an open development initiative that is working to
develop an open source, Unix version of the .NET development platform.
Its objective is to enable Unix developers to build and deploy
cross-platform .NET applications. The project will implement various
technologies that have been submitted to the ECMA for standardization.

Database connectivity for Mono.

%files -n mono-data-oracle
%defattr(-, root, root)
%{_prefix}/lib/mono/4.5/System.Data.OracleClient.dll
%{_prefix}/lib/mono/gac/System.Data.OracleClient

%package -n mono-nunit
Summary:        NUnit Testing Framework
License:        LGPL-2.1
Group:          Development/Languages/Mono
Requires:       mono-core = %{version}

%description -n mono-nunit
NUnit is a unit-testing framework for all .Net languages.  Initially
ported from JUnit, the current release, version 2.2,  is the fourth
major release of this  Unit based unit testing tool for Microsoft .NET.
It is written entirely in C# and  has been completely redesigned to
take advantage of many .NET language		 features, for example
custom attributes and other reflection related capabilities. NUnit
brings xUnit to all .NET languages.

%files -n mono-nunit
%defattr(-, root, root)
%{_libdir}/pkgconfig/mono-nunit.pc
%{_bindir}/nunit-console
%{_bindir}/nunit-console2
%{_bindir}/nunit-console4
%{_prefix}/lib/mono/4.5/nunit-console-runner.dll
%{_prefix}/lib/mono/4.5/nunit-console.exe*
%{_prefix}/lib/mono/4.5/nunit.core.dll
%{_prefix}/lib/mono/4.5/nunit.core.extensions.dll
%{_prefix}/lib/mono/4.5/nunit.core.interfaces.dll
%{_prefix}/lib/mono/4.5/nunit.framework.dll
%{_prefix}/lib/mono/4.5/nunit.framework.extensions.dll
%{_prefix}/lib/mono/4.5/nunit.mocks.dll
%{_prefix}/lib/mono/4.5/nunit.util.dll
%{_prefix}/lib/mono/gac/nunit-console-runner
%{_prefix}/lib/mono/gac/nunit.core
%{_prefix}/lib/mono/gac/nunit.core.extensions
%{_prefix}/lib/mono/gac/nunit.core.interfaces
%{_prefix}/lib/mono/gac/nunit.framework
%{_prefix}/lib/mono/gac/nunit.framework.extensions
%{_prefix}/lib/mono/gac/nunit.mocks
%{_prefix}/lib/mono/gac/nunit.util

%package -n mono-devel
Summary:        Mono development tools
License:        LGPL-2.1
Group:          Development/Languages/Mono
Requires:       libgdiplus-devel
Requires:       mono-core = %{version}
# Required because they are referenced by .pc files
Requires:       mono-data = %{version}
Requires:       mono-data-oracle = %{version}
Requires:       mono-extras = %{version}
Requires:       mono-web = %{version}
Requires:       mono-winforms = %{version}
Requires:       pkgconfig
Provides:       mono-xbuild = %{version}
# We build natively on ppc64 now
%ifarch ppc64
Provides:       mono-biarchcompat = %{version}
%endif
Provides:       mono(PEAPI) = 1.0.5000.0
Provides:       mono(resgen) = 1.0.5000.0

%description -n mono-devel
The Mono Project is an open development initiative that is working to
develop an open source, Unix version of the .NET development platform.
Its objective is to enable Unix developers to build and deploy
cross-platform .NET applications. This package contains compilers and
other tools needed to develop .NET applications.

Mono development tools.

%post -n mono-devel -p /sbin/ldconfig

%postun -n mono-devel -p /sbin/ldconfig

%files -n mono-devel
%defattr(-, root, root)
%{_bindir}/caspol
%{_bindir}/ccrewrite
%{_bindir}/cccheck
%{_bindir}/cert2spc
%{_bindir}/dtd2rng
%{_bindir}/dtd2xsd
%{_bindir}/genxs
%{_bindir}/httpcfg
%{_bindir}/ilasm
%{_bindir}/installvst
%{_bindir}/lc
%{_bindir}/macpack
%{_bindir}/makecert
%{_bindir}/mdbrebase
%{_bindir}/mkbundle
%{_bindir}/mono-api-info
%{_bindir}/mono-cil-strip
%{_bindir}/mono-find-provides
%{_bindir}/mono-find-requires
%{_bindir}/mono-heapviz
%{_bindir}/mono-shlib-cop
%{_bindir}/mono-xmltool
%{_bindir}/monodis
%{_bindir}/monolinker
%{_bindir}/monop
%{_bindir}/monop2
%{_bindir}/mprof-report
%{_bindir}/pdb2mdb
%{_bindir}/pedump
%{_bindir}/permview
%{_bindir}/prj2make
%{_bindir}/resgen
%{_bindir}/resgen2
%{_bindir}/secutil
%{_bindir}/sgen
%{_bindir}/signcode
%{_bindir}/xbuild
%dir %{_datadir}/mono-2.0
%dir %{_datadir}/mono-2.0/mono
%dir %{_datadir}/mono-2.0/mono/cil
%{_datadir}/mono-2.0/mono/cil/cil-opcodes.xml
%{_libdir}/libmono-profiler-*.*
%{_libdir}/pkgconfig/cecil.pc
%{_libdir}/pkgconfig/dotnet.pc
%{_libdir}/pkgconfig/dotnet35.pc
%{_libdir}/pkgconfig/mono-cairo.pc
%{_libdir}/pkgconfig/mono-lineeditor.pc
%{_libdir}/pkgconfig/mono-options.pc
%{_libdir}/pkgconfig/mono.pc
%{_libdir}/pkgconfig/xbuild12.pc
%{_mandir}/man1/al.1%ext_man
%{_mandir}/man1/ccrewrite.1%ext_man
%{_mandir}/man1/cccheck.1%ext_man
%{_mandir}/man1/cert2spc.1%ext_man
%{_mandir}/man1/dtd2xsd.1%ext_man
%{_mandir}/man1/genxs.1%ext_man
%{_mandir}/man1/httpcfg.1%ext_man
%{_mandir}/man1/ilasm.1%ext_man
%{_mandir}/man1/lc.1%ext_man
%{_mandir}/man1/macpack.1%ext_man
%{_mandir}/man1/makecert.1%ext_man
%{_mandir}/man1/mkbundle.1%ext_man
%{_mandir}/man1/mono-api-info.1%ext_man
%{_mandir}/man1/mono-cil-strip.1%ext_man
%{_mandir}/man1/mono-shlib-cop.1%ext_man
%{_mandir}/man1/mono-xmltool.1%ext_man
%{_mandir}/man1/monodis.1%ext_man
%{_mandir}/man1/monolinker.1%ext_man
%{_mandir}/man1/monop.1%ext_man
%{_mandir}/man1/mprof-report.1%ext_man
%{_mandir}/man1/pdb2mdb.1%ext_man
%{_mandir}/man1/permview.1%ext_man
%{_mandir}/man1/prj2make.1%ext_man
%{_mandir}/man1/resgen.1%ext_man
%{_mandir}/man1/secutil.1%ext_man
%{_mandir}/man1/sgen.1%ext_man
%{_mandir}/man1/signcode.1%ext_man
%{_mandir}/man1/xbuild.1%ext_man
%{_prefix}/lib/mono-source-libs
%{_prefix}/lib/mono/4.0
%{_prefix}/lib/mono/3.5
%{_prefix}/lib/mono/2.0
%{_prefix}/lib/mono/4.5/Microsoft.Build.dll
%{_prefix}/lib/mono/4.5/Microsoft.Build.Engine.dll
%{_prefix}/lib/mono/4.5/Microsoft.Build.Framework.dll
%{_prefix}/lib/mono/4.5/Microsoft.Build.Tasks.v4.0.dll
%{_prefix}/lib/mono/4.5/Microsoft.Build.Utilities.v4.0.dll
%{_prefix}/lib/mono/4.5/Mono.Debugger.Soft.dll
%{_prefix}/lib/mono/4.5/Mono.CodeContracts.dll
%{_prefix}/lib/mono/4.5/PEAPI.dll
%{_prefix}/lib/mono/4.5/caspol.exe*
%{_prefix}/lib/mono/4.5/cccheck.exe*
%{_prefix}/lib/mono/4.5/ccrewrite.exe*
%{_prefix}/lib/mono/4.5/cert2spc.exe*
%{_prefix}/lib/mono/4.5/dtd2rng.exe*
%{_prefix}/lib/mono/4.5/dtd2xsd.exe*
%{_prefix}/lib/mono/4.5/genxs.exe*
%{_prefix}/lib/mono/4.5/httpcfg.exe*
%{_prefix}/lib/mono/4.5/ictool.exe*
%{_prefix}/lib/mono/4.5/ilasm.exe*
%{_prefix}/lib/mono/4.5/installvst.exe*
%{_prefix}/lib/mono/4.5/lc.exe*
%{_prefix}/lib/mono/4.5/macpack.exe*
%{_prefix}/lib/mono/4.5/makecert.exe*
%{_prefix}/lib/mono/4.5/mdbrebase.exe*
%{_prefix}/lib/mono/4.5/mkbundle.exe*
%{_prefix}/lib/mono/4.5/mono-api-info.exe*
%{_prefix}/lib/mono/4.5/mono-cil-strip.exe*
%{_prefix}/lib/mono/4.5/mono-shlib-cop.exe*
%{_prefix}/lib/mono/4.5/mono-xmltool.exe*
%{_prefix}/lib/mono/4.5/monolinker.*
%{_prefix}/lib/mono/4.5/monop.exe*
%{_prefix}/lib/mono/4.5/pdb2mdb.exe*
%{_prefix}/lib/mono/4.5/permview.exe*
%{_prefix}/lib/mono/4.5/resgen.exe*
%{_prefix}/lib/mono/4.5/secutil.exe*
%{_prefix}/lib/mono/4.5/sgen.exe*
%{_prefix}/lib/mono/4.5/signcode.exe*
%{_prefix}/lib/mono/4.5/symbolicate.exe*
%{_prefix}/lib/mono/4.5/xbuild.exe*
%{_prefix}/lib/mono/4.5/xbuild.rsp
%{_prefix}/lib/mono/4.5/MSBuild/
%{_prefix}/lib/mono/4.5/Microsoft.Build.xsd
%{_prefix}/lib/mono/4.5/Microsoft.CSharp.targets
%{_prefix}/lib/mono/4.5/Microsoft.Common.targets
%{_prefix}/lib/mono/4.5/Microsoft.Common.tasks
%{_prefix}/lib/mono/4.5/Microsoft.VisualBasic.targets
%{_prefix}/lib/mono/4.5/Mono.XBuild.Tasks.dll
%{_prefix}/lib/mono/gac/Microsoft.Build
%{_prefix}/lib/mono/gac/Microsoft.Build.Engine
%{_prefix}/lib/mono/gac/Microsoft.Build.Framework
%{_prefix}/lib/mono/gac/Microsoft.Build.Tasks.v4.0
%{_prefix}/lib/mono/gac/Microsoft.Build.Tasks.v12.0/
%{_prefix}/lib/mono/gac/Microsoft.Build.Tasks.Core/
%{_prefix}/lib/mono/gac/Microsoft.Build.Utilities.v4.0
%{_prefix}/lib/mono/gac/Microsoft.Build.Utilities.v12.0/
%{_prefix}/lib/mono/gac/Microsoft.Build.Utilities.Core/
%{_prefix}/lib/mono/gac/Mono.CodeContracts
%{_prefix}/lib/mono/gac/Mono.Debugger.Soft
%{_prefix}/lib/mono/gac/Mono.XBuild.Tasks/
%{_prefix}/lib/mono/gac/PEAPI
%{_prefix}/lib/mono/xbuild
%{_prefix}/lib/mono/xbuild-frameworks
%{_prefix}/lib64/mono/lldb

%package -n mono-reactive
Summary:        Reactive Extensions
License:        Apache-2.0
Group:          Development/Languages/Mono
Requires:       mono-core = %{version}

%description -n mono-reactive
The Mono Project is an open development initiative that is working to
develop an open source, Unix version of the .NET development platform.
Its objective is to enable Unix developers to build and deploy
cross-platform .NET applications. The project will implement various
technologies that have been submitted to the ECMA for standardization.

Microsoft's Reactive Extensions.

%files -n mono-reactive
%defattr(-, root, root)
%{_libdir}/pkgconfig/reactive.pc
%{_prefix}/lib/mono/4.5/System.Reactive.Core.dll
%{_prefix}/lib/mono/4.5/System.Reactive.Debugger.dll
%{_prefix}/lib/mono/4.5/System.Reactive.Experimental.dll
%{_prefix}/lib/mono/4.5/System.Reactive.Interfaces.dll
%{_prefix}/lib/mono/4.5/System.Reactive.Linq.dll
%{_prefix}/lib/mono/4.5/System.Reactive.Observable.Aliases.dll
%{_prefix}/lib/mono/4.5/System.Reactive.PlatformServices.dll
%{_prefix}/lib/mono/4.5/System.Reactive.Providers.dll
%{_prefix}/lib/mono/4.5/System.Reactive.Runtime.Remoting.dll
%{_prefix}/lib/mono/4.5/System.Reactive.Windows.Forms.dll
%{_prefix}/lib/mono/4.5/System.Reactive.Windows.Threading.dll
%{_prefix}/lib/mono/gac/System.Reactive.Core/
%{_prefix}/lib/mono/gac/System.Reactive.Debugger/
%{_prefix}/lib/mono/gac/System.Reactive.Experimental/
%{_prefix}/lib/mono/gac/System.Reactive.Interfaces/
%{_prefix}/lib/mono/gac/System.Reactive.Linq/
%{_prefix}/lib/mono/gac/System.Reactive.Observable.Aliases/
%{_prefix}/lib/mono/gac/System.Reactive.PlatformServices/
%{_prefix}/lib/mono/gac/System.Reactive.Providers/
%{_prefix}/lib/mono/gac/System.Reactive.Runtime.Remoting/
%{_prefix}/lib/mono/gac/System.Reactive.Windows.Forms/
%{_prefix}/lib/mono/gac/System.Reactive.Windows.Threading/

%package -n monodoc-core
Summary:        Monodoc - Documentation tools for C# code
License:        LGPL-2.1
Group:          Development/Tools/Other
Requires:       mono-core = %{version}
# Added to uncompress and compare documentation used by build-compare
Requires:       unzip
Provides:       monodoc
Provides:       monodoc-devel

%description -n monodoc-core
Monodoc-core contains documentation tools for C#.

%files -n monodoc-core
%defattr(-, root, root)
%{_bindir}/mdassembler
%{_bindir}/mdoc
%{_bindir}/mdoc-assemble
%{_bindir}/mdoc-export-html
%{_bindir}/mdoc-export-msxdoc
%{_bindir}/mdoc-update
%{_bindir}/mdoc-validate
%{_bindir}/mdvalidater
%{_bindir}/mod
%{_bindir}/monodocer
%{_bindir}/monodocs2html
%{_bindir}/monodocs2slashdoc
%{_libdir}/pkgconfig/monodoc.pc
%{_mandir}/man1/mdassembler.1%ext_man
%{_mandir}/man1/mdoc-assemble.1%ext_man
%{_mandir}/man1/mdoc-export-html.1%ext_man
%{_mandir}/man1/mdoc-export-msxdoc.1%ext_man
%{_mandir}/man1/mdoc-update.1%ext_man
%{_mandir}/man1/mdoc-validate.1%ext_man
%{_mandir}/man1/mdoc.1%ext_man
%{_mandir}/man1/mdvalidater.1%ext_man
%{_mandir}/man1/monodocer.1%ext_man
%{_mandir}/man1/monodocs2html.1%ext_man
%{_mandir}/man5/mdoc.5%ext_man
%{_prefix}/lib/mono/4.5/mdoc.exe*
%{_prefix}/lib/mono/4.5/mod.exe*
%{_prefix}/lib/mono/gac/monodoc
%{_prefix}/lib/mono/monodoc
%{_prefix}/lib/monodoc

%package -n mono-complete
Summary:        Install everything built from the mono source tree
License:        LGPL-2.1
Group:          Development/Languages/Mono
Requires:       ibm-data-db2 = %{version}
Requires:       libmono-2_0-1 = %{version}
Requires:       libmono-2_0-devel = %{version}
Requires:       mono-core = %{version}
%if %llvm == yes
Requires:       libmono-llvm0 = %{version}
%endif
%if %sgen == yes
Requires:       libmonosgen-2_0-1 = %{version}
Requires:       libmonosgen-2_0-devel = %{version}
%endif
Requires:       libmonoboehm-2_0-1 = %{version}
Requires:       libmonoboehm-2_0-devel = %{version}
Requires:       mono-data = %{version}
Requires:       mono-data-oracle = %{version}
Requires:       mono-data-sqlite = %{version}
Requires:       mono-devel = %{version}
Requires:       mono-extras = %{version}
Requires:       mono-locale-extras = %{version}
Requires:       mono-mvc = %{version}
Requires:       mono-nunit = %{version}
Requires:       mono-reactive = %{version}
Requires:       mono-wcf = %{version}
Requires:       mono-web = %{version}
Requires:       mono-winforms = %{version}
Requires:       mono-winfxcore = %{version}
Requires:       monodoc-core = %{version}

%description -n mono-complete
The Mono Project is an open development initiative that is working to
develop an open source, Unix version of the .NET development platform.
Its objective is to enable Unix developers to build and deploy
cross-platform .NET applications. The project will implement various
technologies that have been submitted to the ECMA for standardization.

Install everything built from the mono source tree.  Note that this does
not install anything from outside the mono source (XSP, mono-basic, etc.).

%files -n mono-complete
%defattr(-, root, root)

%changelog
<|MERGE_RESOLUTION|>--- conflicted
+++ resolved
@@ -27,15 +27,10 @@
 %define sgen yes
 
 Name:           mono-core
-<<<<<<< HEAD
 %define __majorver 4.0.1
 %define __minorver 34
 Version:	%{__majorver}.%{__minorver}
-Release:	0.xamarin.1
-=======
-Version:	4.0.1.34
 Release:	0.xamarin.2
->>>>>>> 7e6263f5
 Summary:        Cross-platform, Open Source, .NET development framework
 License:        LGPL-2.1 and MIT and MS-PL
 Group:          Development/Languages/Mono
